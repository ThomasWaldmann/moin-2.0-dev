# -*- coding: iso-8859-1 -*-
"""
    MoinMoin - PageEditor class

    PageEditor is used for r/w access to a wiki page (edit, rename, delete operations).

    TODO:
    * See comments in Page.py, most apply here, too.
    * The editor code should be modularized so we will be able to use it for any
      text/* mimetype data with some special features enabled depending on the
      mimetype (e.g. enable wiki markup help when editing wiki mimetype).

    @copyright: 2000-2004 by Juergen Hermann <jh@web.de>,
                2005-2007 by MoinMoin:ThomasWaldmann,
                2007 by MoinMoin:ReimarBauer
    @license: GNU GPL, see COPYING for details.
"""

import os, time, codecs, errno


from MoinMoin import caching, config, wikiutil, error
from MoinMoin.Page import Page
from MoinMoin.widget import html
from MoinMoin.widget.dialog import Status
from MoinMoin.logfile import editlog, eventlog
from MoinMoin.mail.sendmail import encodeSpamSafeEmail
from MoinMoin.support.python_compatibility import set
from MoinMoin.util import filesys, timefuncs, web
from MoinMoin.events import PageDeletedEvent, PageRenamedEvent, PageCopiedEvent, PageRevertedEvent
from MoinMoin.events import PagePreSaveEvent, Abort, send_event
import MoinMoin.events.notification as notification

# used for merging
conflict_markers = ("\n---- /!\\ '''Edit conflict - other version:''' ----\n",
                    "\n---- /!\\ '''Edit conflict - your version:''' ----\n",
                    "\n---- /!\\ '''End of edit conflict''' ----\n")


#############################################################################
### Javascript code for editor page
#############################################################################

# we avoid the "--" operator to make this XHTML happy!
_countdown_js = """
%(countdown_script)s
<script type="text/javascript">
var countdown_timeout_min = %(lock_timeout)s
var countdown_lock_expire = "%(lock_expire)s"
var countdown_lock_mins = "%(lock_mins)s"
var countdown_lock_secs = "%(lock_secs)s"
addLoadEvent(countdown)
</script>
"""


#############################################################################
### PageEditor - Edit pages
#############################################################################
class PageEditor(Page):
    """ Editor for a wiki page. """

    # exceptions for .saveText()
    class SaveError(error.Error):
        pass
    class RevertError(SaveError):
        pass
    class AccessDenied(SaveError):
        pass
    class Immutable(AccessDenied):
        pass
    class NoAdmin(AccessDenied):
        pass
    class EmptyPage(SaveError):
        pass
    class Unchanged(SaveError):
        pass
    class EditConflict(SaveError):
        pass
    class CouldNotLock(SaveError):
        pass

    def __init__(self, request, page_name, **keywords):
        """ Create page editor object.

        @param page_name: name of the page
        @param request: the request object
        @keyword do_revision_backup: if 0, suppress making a page backup per revision
        @keyword do_editor_backup: if 0, suppress saving of draft copies
        @keyword uid_override: override user id and name (default None)
        """
        Page.__init__(self, request, page_name, **keywords)
        self._ = request.getText

        self.do_revision_backup = keywords.get('do_revision_backup', 1)
        self.do_editor_backup = keywords.get('do_editor_backup', 1)
        self.uid_override = keywords.get('uid_override', None)

        self.lock = PageLock(self)

    def mergeEditConflict(self, origrev):
        """ Try to merge current page version with new version the user tried to save

        @param origrev: the original revision the user was editing
        @rtype: bool
        @return: merge success status
        """
        from MoinMoin.util import diff3
        allow_conflicts = 1

        # Get current editor text
        savetext = self.get_raw_body()

        # The original text from the revision the user was editing
        original_text = Page(self.request, self.page_name, rev=origrev).get_raw_body()

        # The current revision someone else saved
        saved_text = Page(self.request, self.page_name).get_raw_body()

        # And try to merge all into one with edit conflict separators
        verynewtext = diff3.text_merge(original_text, saved_text, savetext,
                                       allow_conflicts, *conflict_markers)
        if verynewtext:
            self.set_raw_body(verynewtext)
            return True

        # this should never happen, except for empty pages
        return False

    def sendconfirmleaving(self):
        """ Prevents moving away from the page without saving it. """
        _ = self._
        self.request.write(u'''\
<script type="text/javascript">
    var flgChange = false;
    function confirmleaving() {
        if ( flgChange )
            return "%s";
    }
</script>
''' % _("Your changes are not saved!"))

    def sendEditor(self, **kw):
        """ Send the editor form page.

        @keyword preview: if given, show this text in preview mode
        @keyword staytop: don't go to #preview
        @keyword comment: comment field (when preview is true)
        """
        from MoinMoin import i18n
        from MoinMoin.action import SpellCheck
        request = self.request
        form = request.form
        _ = self._

        raw_body = ''
        msg = None
        conflict_msg = None
        edit_lock_message = None
        preview = kw.get('preview', None)
        staytop = kw.get('staytop', 0)

        from MoinMoin.formatter.text_html import Formatter
        request.formatter = Formatter(request, store_pagelinks=1)

        # check edit permissions
        if not request.user.may.write(self.page_name):
            msg = _('You are not allowed to edit this page.')
        elif not self.isWritable():
            msg = _('Page is immutable!')
        elif self.rev:
            # Trying to edit an old version, this is not possible via
            # the web interface, but catch it just in case...
            msg = _('Cannot edit old revisions!')
        else:
            try:
                # try to acquire edit lock
                ok, edit_lock_message = self.lock.acquire()
                if not ok:
                    # failed to get the lock
                    if preview is not None:
                        edit_lock_message = _('The lock you held timed out. Be prepared for editing conflicts!'
                            ) + "<br>" + edit_lock_message
                    else:
                        msg = edit_lock_message
            except OSError, err:
                if err.errno == errno.ENAMETOOLONG:
                    msg = _("Page name is too long, try shorter name.")
                else:
                    raise

        # Did one of the prechecks fail?
        if msg:
            request.theme.add_msg(msg, "error")
            self.send_page()
            return

        # Emit http_headers after checks (send_page)
        request.disableHttpCaching(level=2)

        # check if we want to load a draft
        use_draft = None
        if 'button_load_draft' in form:
            wanted_draft_timestamp = int(form.get('draft_ts', '0'))
            if wanted_draft_timestamp:
                draft = self._load_draft()
                if draft is not None:
                    draft_timestamp, draft_rev, draft_text = draft
                    if draft_timestamp == wanted_draft_timestamp:
                        use_draft = draft_text

        # Check for draft / normal / preview submit
        if use_draft is not None:
            title = _('Draft of "%(pagename)s"')
            # Propagate original revision
            rev = int(form['draft_rev'])
            self.set_raw_body(use_draft, modified=1)
            preview = use_draft
        elif preview is None:
            title = _('Edit "%(pagename)s"')
        else:
            title = _('Preview of "%(pagename)s"')
            # Propagate original revision
            rev = request.rev
            self.set_raw_body(preview, modified=1)

        # send header stuff
        lock_timeout = self.lock.timeout / 60
        lock_page = wikiutil.escape(self.page_name, quote=1)
        lock_expire = _("Your edit lock on %(lock_page)s has expired!") % {'lock_page': lock_page}
        lock_mins = _("Your edit lock on %(lock_page)s will expire in # minutes.") % {'lock_page': lock_page}
        lock_secs = _("Your edit lock on %(lock_page)s will expire in # seconds.") % {'lock_page': lock_page}

        # get request parameters
        try:
            text_rows = int(form['rows'])
        except StandardError:
            text_rows = self.cfg.edit_rows
            if request.user.valid:
                text_rows = int(request.user.edit_rows)

        if preview is not None:
            # Check for editing conflicts
            if not self.exists():
                # page does not exist, are we creating it?
                if rev:
                    conflict_msg = _('Someone else deleted this page while you were editing!')
            elif rev != self.current_rev():
                conflict_msg = _('Someone else changed this page while you were editing!')
                if self.mergeEditConflict(rev):
                    conflict_msg = _("""Someone else saved this page while you were editing!
Please review the page and save then. Do not save this page as it is!""")
                    rev = self.current_rev()
            if conflict_msg:
                # We don't show preview when in conflict
                preview = None

        elif self.exists():
            # revision of existing page
            rev = self.current_rev()
        else:
            # page creation
            rev = 0

        # Page editing is done using user language
        request.setContentLanguage(request.lang)

        # Get the text body for the editor field.
        # TODO: what about deleted pages? show the text of the last revision or use the template?
        if preview is not None:
            raw_body = self.get_raw_body()
            if use_draft:
                request.theme.add_msg(_("[Content loaded from draft]"), 'info')
        elif self.exists():
            # If the page exists, we get the text from the page.
            # TODO: maybe warn if template argument was ignored because the page exists?
            raw_body = self.get_raw_body()
        elif 'template' in request.values:
            # If the page does not exist, we try to get the content from the template parameter.
<<<<<<< HEAD
            template_page = wikiutil.unquoteWikiname(request.values['template'])
=======
            template_page = wikiutil.unquoteWikiname(form['template'][0])
>>>>>>> eafde767
            template_page_escaped = wikiutil.escape(template_page)
            if request.user.may.read(template_page):
                raw_body = Page(request, template_page).get_raw_body()
                if raw_body:
                    request.theme.add_msg(_("[Content of new page loaded from %s]") % (template_page_escaped, ), 'info')
                else:
                    request.theme.add_msg(_("[Template %s not found]") % (template_page_escaped, ), 'warning')
            else:
                request.theme.add_msg(_("[You may not read %s]") % (template_page_escaped, ), 'error')

        # Make backup on previews - but not for new empty pages
        if not use_draft and preview and raw_body:
            self._save_draft(raw_body, rev)

        draft_message = None
        loadable_draft = False
        if preview is None:
            draft = self._load_draft()
            if draft is not None:
                draft_timestamp, draft_rev, draft_text = draft
                if draft_text != raw_body:
                    loadable_draft = True
                    page_rev = rev
                    draft_timestamp_str = request.user.getFormattedDateTime(draft_timestamp)
                    draft_message = _(u"'''<<BR>>Your draft based on revision %(draft_rev)d (saved %(draft_timestamp_str)s) can be loaded instead of the current revision %(page_rev)d by using the load draft button - in case you lost your last edit somehow without saving it.''' A draft gets saved for you when you do a preview, cancel an edit or unsuccessfully save.", wiki=True) % locals()

        # Setup status message
        status = [kw.get('msg', ''), conflict_msg, edit_lock_message, draft_message]
        status = [msg for msg in status if msg]
        status = ' '.join(status)
        status = Status(request, content=status)
        request.theme.add_msg(status, "dialog")

        request.theme.send_title(
            title % {'pagename': self.split_title(), },
            page=self,
            html_head=self.lock.locktype and (
                _countdown_js % {
                     'countdown_script': request.theme.externalScript('countdown'),
                     'lock_timeout': lock_timeout,
                     'lock_expire': lock_expire,
                     'lock_mins': lock_mins,
                     'lock_secs': lock_secs,
                    }) or '',
            editor_mode=1,
            allow_doubleclick=1,
        )

        request.write(request.formatter.startContent("content"))

        # Generate default content for new pages
        if not raw_body:
            raw_body = _('Describe %s here.') % (self.page_name, )

        # send form
        request.write('<form id="editor" method="post" action="%s#preview" onSubmit="flgChange = false;">' % (
                request.href(self.page_name)
        ))

        # yet another weird workaround for broken IE6 (it expands the text
        # editor area to the right after you begin to type...). IE sucks...
        # http://fplanque.net/2003/Articles/iecsstextarea/
        request.write('<fieldset style="border:none;padding:0;">')

        request.write(unicode(html.INPUT(type="hidden", name="action", value="edit")))

        # Send revision of the page our edit is based on
        request.write('<input type="hidden" name="rev" value="%d">' % (rev, ))

        # Create and send a ticket, so we can check the POST
        request.write('<input type="hidden" name="ticket" value="%s">' % wikiutil.createTicket(request))

        # Save backto in a hidden input
        backto = request.values.get('backto')
        if backto:
            request.write(unicode(html.INPUT(type="hidden", name="backto", value=backto)))

        # button bar
        button_spellcheck = '<input class="button" type="submit" name="button_spellcheck" value="%s" onClick="flgChange = false;">' % _('Check Spelling')

        save_button_text = _('Save Changes')
        cancel_button_text = _('Cancel')

        if self.cfg.page_license_enabled:
            request.write('<p><em>', _(
"""By hitting '''%(save_button_text)s''' you put your changes under the %(license_link)s.
If you don't want that, hit '''%(cancel_button_text)s''' to cancel your changes.""", wiki=True) % {
                'save_button_text': save_button_text,
                'cancel_button_text': cancel_button_text,
                'license_link': wikiutil.getLocalizedPage(request, self.cfg.page_license_page).link_to(request),
            }, '</em></p>')


        request.write('''
<input class="button" type="submit" name="button_save" value="%s" onClick="flgChange = false;">
<input class="button" type="submit" name="button_preview" value="%s" onClick="flgChange = false;">
''' % (save_button_text, _('Preview'), ))

        if not (request.cfg.editor_force and request.cfg.editor_default == 'text'):
            request.write('''
<input id="switch2gui" style="display: none;" class="button" type="submit" name="button_switch" value="%s">
''' % (_('GUI Mode'), ))

        if loadable_draft:
            request.write('''
<input class="button" type="submit" name="button_load_draft" value="%s" onClick="flgChange = false;">
<input type="hidden" name="draft_ts" value="%d">
<input type="hidden" name="draft_rev" value="%d">
''' % (_('Load Draft'), draft_timestamp, draft_rev))

        request.write('''
%s
<input class="button" type="submit" name="button_cancel" value="%s">
<input type="hidden" name="editor" value="text">
''' % (button_spellcheck, cancel_button_text, ))

        # Trivial Change-checkbox to the top of the page, shows up only if user has JavaScript enabled. It's "linked" with the bottom's box (checking one checks both)
        if self.cfg.mail_enabled:
            request.write('''
<script type="text/javascript">
    <!--
    function toggle_trivial(CheckedBox)
    {
        TrivialBoxes = document.getElementsByName("trivial");
        for (var i = 0; i < TrivialBoxes.length; i++)
            TrivialBoxes[i].checked = CheckedBox.checked;
    }

    document.write('<input type="checkbox" name="trivial" id="chktrivialtop" value="1" %(checked)s onclick="toggle_trivial(this)">');
    document.write('<label for="chktrivialtop">%(label)s</label>');
    //-->
</script> ''' % {
                'checked': ('', 'checked')[form.get('trivial', '0') == '1'],
                'label': _("Trivial change"),
            })

        from MoinMoin.security.textcha import TextCha
        request.write(TextCha(request).render())

        # Add textarea with page text
        self.sendconfirmleaving()

        lang = self.pi.get('language', request.cfg.language_default)

        if not text_rows:
            # if no specific value is given for editor height, but 0, we
            # compute the rows from the raw_body line count plus some
            # extra rows for adding new text in the editor. Maybe this helps
            # with the "double slider" usability issue, esp. for devices like
            # the iphone where you can't operate both sliders.
            current_rows = len(raw_body.split('\n'))
            text_rows = max(10, int(current_rows * 1.5))

        request.write(
            u'''\
<textarea id="editor-textarea" name="savetext" lang="%(lang)s" dir="%(dir)s" rows="%(rows)d" cols="80"
          onChange="flgChange = true;" onKeyPress="flgChange = true;">\
%(text)s\
</textarea>''' % {
            'lang': lang,
            'dir': i18n.getDirection(lang),
            'rows': text_rows,
            'text': wikiutil.escape(raw_body)
        })

        request.write("<p>")
        request.write(_("Comment:"),
            ' <input id="editor-comment" type="text" name="comment" value="%s" size="80" maxlength="200"'
            ' onChange="flgChange = true;" onKeyPress="flgChange = true;">' % (
                wikiutil.escape(kw.get('comment', ''), 1), ))
        request.write("</p>")

        # Category selection
        filterfn = self.cfg.cache.page_category_regexact.search
        cat_pages = request.rootpage.getPageList(filter=filterfn)
        cat_pages.sort()
        cat_pages = [wikiutil.pagelinkmarkup(p) for p in cat_pages]
        cat_pages.insert(0, ('', _('<No addition>')))
        request.write("<p>")
        request.write(_('Add to: %(category)s') % {
            'category': unicode(web.makeSelection('category', cat_pages)),
        })

        if self.cfg.mail_enabled:
            request.write('''
&nbsp;

<input type="checkbox" name="trivial" id="chktrivial" value="1" %(checked)s onclick="toggle_trivial(this)">
<label for="chktrivial">%(label)s</label>

''' % {
                'checked': ('', 'checked')[form.get('trivial', '0') == '1'],
                'label': _("Trivial change"),
                })

        request.write('''
&nbsp;
<input type="checkbox" name="rstrip" id="chkrstrip" value="1" %(checked)s>
<label for="chkrstrip">%(label)s</label>
''' % {
            'checked': ('', 'checked')[form.get('rstrip', '0') == '1'],
            'label': _('Remove trailing whitespace from each line')
            })
        request.write("</p>")

        badwords_re = None
        if preview is not None:
            if 'button_spellcheck' in form or 'button_newwords' in form:
                badwords, badwords_re, msg = SpellCheck.checkSpelling(self, request, own_form=0)
                request.write("<p>%s</p>" % msg)
        request.write('</fieldset>')
        request.write("</form>")

        # QuickHelp originally by Georg Mischler <schorsch@lightingwiki.com>
        markup = self.pi['format'] or request.cfg.default_markup
        try:
            parser = wikiutil.searchAndImportPlugin(self.request.cfg, "parser", markup)
        except wikiutil.PluginMissingError:
            parser = wikiutil.searchAndImportPlugin(self.request.cfg, "parser", "plain")
        quickhelp = getattr(parser, 'quickhelp', None)
        if quickhelp:
            request.write(request.formatter.div(1, id="editor-help"))
            request.write(_(quickhelp, wiki=True))
            request.write(request.formatter.div(0))

        if preview is not None:
            if staytop:
                content_id = 'previewbelow'
            else:
                content_id = 'preview'
            self.send_page(content_id=content_id, content_only=1, hilite_re=badwords_re)

        request.write(request.formatter.endContent())
        request.theme.send_footer(self.page_name)
        request.theme.send_closing_html()

    def sendCancel(self, newtext, rev):
        """ User clicked on Cancel button.
            If edit locking is active, delete the current lock file.

        @param newtext: the edited text (which has been cancelled)
        @param rev: not used!?
        """
        request = self.request
        _ = self._
        self._save_draft(newtext, rev) # shall we really save a draft on CANCEL?
        self.lock.release()

        backto = request.values.get('backto')
        if backto:
            pg = Page(request, backto)
            request.http_redirect(pg.url(request))
        else:
            request.theme.add_msg(_('Edit was cancelled.'), "error")
            self.send_page()

    def copyPage(self, newpagename, comment=u''):
        """ Copy the current version of the page (keeping the backups, logs and attachments).

        @param comment: Comment given by user
        @rtype: unicode
        @return: success flag, error message
        """
        request = self.request
        _ = self._

        if not newpagename:
            return False, _("You can't copy to an empty pagename.")

        if not self.request.user.may.write(newpagename):
            return False, _('You are not allowed to copy this page!')

        newpage = PageEditor(request, newpagename)

        pageexists_error = _("""'''A page with the name {{{'%s'}}} already exists.'''

Try a different name.""", wiki=True) % (wikiutil.escape(newpagename), )

        # Check whether a page with the new name already exists
        if newpage.exists(includeDeleted=1):
            return False, pageexists_error

        # Get old page text
        savetext = self.get_raw_body()

        oldpath = self.getPagePath(check_create=0)
        newpath = newpage.getPagePath(check_create=0)

        # Copy page
        # NOTE: might fail if another process created newpagename just
        try:
            filesys.copytree(oldpath, newpath)
            self.error = None
            savetext = u"## page was copied from %s\n%s" % (self.page_name, savetext)
            Page.__init__(self, request, newpagename)
            self._write_file(savetext, "SAVENEW", comment)

            event = PageCopiedEvent(request, newpage, self, comment)
            send_event(event)

            return True, None
        except OSError, err:
            # Try to understand what happened. Maybe its better to check
            # the error code, but I just reused the available code above...
            if newpage.exists(includeDeleted=1):
                return False, pageexists_error
            else:
                return False, _('Could not copy page because of file system error: %s.') % unicode(err)

    def renamePage(self, newpagename, comment=u''):
        """ Rename the current version of the page (making a backup before deletion
            and keeping the backups, logs and attachments).

        @param comment: Comment given by user
        @rtype: unicode
        @return: success flag, error message
        """
        request = self.request
        _ = self._

        if not (request.user.may.delete(self.page_name)
                and request.user.may.write(newpagename)):
            msg = _('You are not allowed to rename this page!')
            raise self.AccessDenied, msg

        if not newpagename:
            return False, _("You can't rename to an empty pagename.")

        newpage = PageEditor(request, newpagename)

        pageexists_error = _("""'''A page with the name {{{'%s'}}} already exists.'''

Try a different name.""", wiki=True) % (wikiutil.escape(newpagename), )

        # Check whether a page with the new name already exists
        if newpage.exists(includeDeleted=1):
            return False, pageexists_error

        # Get old page text
        savetext = self.get_raw_body()

        oldpath = self.getPagePath(check_create=0)
        newpath = newpage.getPagePath(check_create=0)

        # Rename page

        # NOTE: might fail if another process created newpagename just
        # NOW, while you read this comment. Rename is atomic for files -
        # but for directories, rename will fail if the directory
        # exists. We should have global edit-lock to avoid this.
        # See http://docs.python.org/lib/os-file-dir.html
        try:
            os.rename(oldpath, newpath)
            self.error = None
            # Save page text with a comment about the old name
            savetext = u"## page was renamed from %s\n%s" % (self.page_name, savetext)
            newpage.saveText(savetext, 0, comment=comment, extra=self.page_name, action='SAVE/RENAME', notify=False)
            # delete pagelinks
            arena = newpage
            key = 'pagelinks'
            cache = caching.CacheEntry(request, arena, key, scope='item')
            cache.remove()

            # clean the cache
            for formatter_name in self.cfg.caching_formats:
                arena = newpage
                key = formatter_name
                cache = caching.CacheEntry(request, arena, key, scope='item')
                cache.remove()

            event = PageRenamedEvent(request, newpage, self, comment)
            send_event(event)

            return True, None
        except OSError, err:
            # Try to understand what happened. Maybe its better to check
            # the error code, but I just reused the available code above...
            if newpage.exists(includeDeleted=1):
                return False, pageexists_error
            else:
                return False, _('Could not rename page because of file system error: %s.') % unicode(err)


    def revertPage(self, revision, comment=u''):
        """ Reverts page to the given revision

        @param revision: revision to revert to
        @type revision: int

        """
        _ = self.request.getText

        if not self.request.user.may.revert(self.page_name):
            # no real message necessary, cannot happen if
            # user doesn't try to exploit us
            raise self.RevertError('not allowed')
        elif revision is None:
            # see above
            raise self.RevertError('cannot revert to current rev')
        else:
            revstr = '%08d' % revision
            pg = Page(self.request, self.page_name, rev=revision)
            msg = self.saveText(pg.get_raw_body(), 0, extra=revstr, action="SAVE/REVERT", notify=False, comment=comment)

            # Remove cache entry (if exists)
            pg = Page(self.request, self.page_name)
            key = self.request.form.get('key', 'text_html') # XXX see cleanup code in deletePage
            caching.CacheEntry(self.request, pg, key, scope='item').remove()
            caching.CacheEntry(self.request, pg, "pagelinks", scope='item').remove()

            # Notify observers
            e = PageRevertedEvent(self.request, self.page_name, revision, revstr)
            send_event(e)

            return msg

    def deletePage(self, comment=None):
        """ Delete the current version of the page (making a backup before deletion
            and keeping the backups, logs and attachments).

        @param comment: Comment given by user
        @rtype: unicode
        @return: success flag, error message
        """
        request = self.request
        _ = self._
        success = True
        if not (request.user.may.write(self.page_name)
                and request.user.may.delete(self.page_name)):
            msg = _('You are not allowed to delete this page!')
            raise self.AccessDenied, msg

        try:
            msg = self.saveText(u"deleted\n", 0, comment=comment or u'', deleted=True, notify=False)
            msg = msg.replace(
                _("Thank you for your changes. Your attention to detail is appreciated."),
                _('Page "%s" was successfully deleted!') % (wikiutil.escape(self.page_name), ))

            event = PageDeletedEvent(request, self, comment)
            send_event(event)

        except self.SaveError, message:
            # XXX do not only catch base class SaveError here, but
            # also the derived classes, so we can give better err msgs
            success = False
            msg = "SaveError has occured in PageEditor.deletePage. We need locking there."

        # delete pagelinks
        arena = self
        key = 'pagelinks'
        cache = caching.CacheEntry(request, arena, key, scope='item')
        cache.remove()

        # clean the cache
        for formatter_name in self.cfg.caching_formats:
            arena = self
            key = formatter_name
            cache = caching.CacheEntry(request, arena, key, scope='item')
            cache.remove()
        return success, msg

    def _get_local_timestamp(self):
        """ Returns the string that can be used by the TIME substitution.

        @return: str with a timestamp in it
        """

        now = time.time()
        # default: UTC
        zone = "Z"
        u = self.request.user

        # setup the timezone
        if u.valid and u.tz_offset:
            tz = u.tz_offset
            # round to minutes
            tz -= tz % 60
            minutes = tz / 60
            hours = minutes / 60
            minutes -= hours * 60

            # construct the offset
            zone = "%+0.2d%02d" % (hours, minutes)
            # correct the time by the offset we've found
            now += tz

        return time.strftime("%Y-%m-%dT%H:%M:%S", timefuncs.tmtuple(now)) + zone

    def _expand_variables(self, text):
        """ Expand @VARIABLE@ in `text`and return the expanded text.

        @param text: current text of wikipage
        @rtype: string
        @return: new text of wikipage, variables replaced
        """
        # TODO: Allow addition of variables via wikiconfig or a global wiki dict.
        request = self.request
        now = self._get_local_timestamp()
        u = request.user
        obfuscated_email_address = encodeSpamSafeEmail(u.email)
        signature = u.signature()
        variables = {
            'PAGE': self.page_name,
            'TIMESTAMP': now,
            'TIME': "<<DateTime(%s)>>" % now,
            'DATE': "<<Date(%s)>>" % now,
            'ME': u.name,
            'USERNAME': signature,
            'USER': "-- %s" % signature,
            'SIG': "-- %s <<DateTime(%s)>>" % (signature, now),
            'EMAIL': "<<MailTo(%s)>>" % (obfuscated_email_address)
        }

        if u.valid and u.name:
            if u.email:
                variables['MAILTO'] = "<<MailTo(%s)>>" % u.email
            # Users can define their own variables via
            # UserHomepage/MyDict, which override the default variables.
            userDictPage = u.name + "/MyDict"
            if userDictPage in request.dicts:
                variables.update(request.dicts[userDictPage])

        for name in variables:
            text = text.replace('@%s@' % name, variables[name])
        return text

    def normalizeText(self, text, **kw):
        """ Normalize text

        Make sure text uses '\n' line endings, and has a trailing
        newline. Strip whitespace on end of lines if needed.

        You should normalize any text you enter into a page, for
        example, when getting new text from the editor, or when setting
        new text manually.

        @param text: text to normalize (unicode)
        @keyword stripspaces: if 1, strip spaces from text
        @rtype: unicode
        @return: normalized text
        """
        if text:
            lines = text.splitlines()
            # Strip trailing spaces if needed
            if kw.get('stripspaces', 0):
                lines = [line.rstrip() for line in lines]
            # Add final newline if not present, better for diffs (does
            # not include former last line when just adding text to
            # bottom; idea by CliffordAdams)
            if not lines[-1] == u'':
                # '' will make newline after join
                lines.append(u'')

            text = u'\n'.join(lines)
        return text

    def _save_draft(self, text, rev, **kw):
        """ Save an editor backup to the drafts cache arena.

        @param text: draft text of the page
                     (if None, the draft gets removed from the cache)
        @param rev: the revision of the page this draft is based on
        @param kw: no keyword args used currently
        """
        request = self.request
        if not request.user.valid or not self.do_editor_backup:
            return None

        arena = 'drafts'
        key = request.user.id
        cache = caching.CacheEntry(request, arena, key, scope='wiki', use_pickle=True)
        if cache.exists():
            cache_data = cache.content()
        else:
            cache_data = {}
        pagename = self.page_name
        if text is None:
            try:
                del cache_data[pagename]
            except:
                pass
        else:
            timestamp = int(time.time())
            cache_data[pagename] = (timestamp, rev, text)
        cache.update(cache_data)

    def _load_draft(self):
        """ Get a draft from the drafts cache arena.

        @rtype: unicode
        @return: draft text or None
        """
        request = self.request
        if not request.user.valid:
            return None

        arena = 'drafts'
        key = request.user.id
        cache = caching.CacheEntry(request, arena, key, scope='wiki', use_pickle=True)
        pagename = self.page_name
        try:
            cache_data = cache.content()
            return cache_data.get(pagename)
        except caching.CacheError:
            return None

    def copy_underlay_page(self):
        # renamed from copypage to avoid conflicts with copyPage
        """ Copy a page from underlay directory to page directory """
        src = self.getPagePath(use_underlay=1, check_create=0)
        dst = self.getPagePath(use_underlay=0, check_create=0)
        if src and dst and src != dst and os.path.exists(src):
            try:
                os.rmdir(dst) # simply remove empty dst dirs
                # XXX in fact, we should better remove anything we regard as an
                # empty page, maybe also if there is also an edit-lock or
                # empty cache. revisions subdir...
            except:
                pass
            if not os.path.exists(dst):
                filesys.copytree(src, dst)
                self.reset() # reinit stuff

    def _write_file(self, text, action='SAVE', comment=u'', extra=u'', deleted=False):
        """ Write the text to the page file (and make a backup of old page).

        @param text: text to save for this page
        @param deleted: if True, then don't write page content (used by deletePage)
        @rtype: int
        @return: mtime_usec of new page
        """
        request = self.request
        _ = self._
        was_deprecated = self.pi.get('deprecated', False)

        self.copy_underlay_page()

        # remember conflict state
        self.setConflict(wikiutil.containsConflictMarker(text))

        # Write always on the standard directory, never change the
        # underlay directory copy!
        pagedir = self.getPagePath(use_underlay=0, check_create=0)

        revdir = os.path.join(pagedir, 'revisions')
        cfn = os.path.join(pagedir, 'current')
        clfn = os.path.join(pagedir, 'current-locked')
        cltfn = os.path.join(pagedir, 'current-locked.tmp')

        # !!! these log objects MUST be created outside the locked area !!!

        # The local log should be the standard edit log, not the
        # underlay copy log!
        pagelog = self.getPagePath('edit-log', use_underlay=0, isfile=1)
        llog = editlog.EditLog(request, filename=pagelog,
                               uid_override=self.uid_override)
        # Open the global log
        glog = editlog.EditLog(request, uid_override=self.uid_override)

        if not os.path.exists(pagedir): # new page, create and init pagedir
            os.mkdir(pagedir)
        if not os.path.exists(revdir):
            os.mkdir(revdir)
            f = file(cfn, 'w')
            f.write('%08d\n' % 0)
            f.close()

        got_lock = False
        retry = 0

        try:
            while not got_lock and retry < 100:
                retry += 1
                try:
                    filesys.rename(cfn, clfn)
                    got_lock = True
                except OSError, err:
                    got_lock = False
                    if err.errno == 2: # there was no 'current' file
                        time.sleep(0.1)
                    else:
                        raise self.CouldNotLock, _("Page could not get locked. Unexpected error (errno=%d).") % err.errno

            if not got_lock:
                raise self.CouldNotLock, _("Page could not get locked. Missing 'current' file?")

            # increment rev number of current(-locked) page
            f = file(clfn)
            revstr = f.read()
            f.close()
            try:
                rev = int(revstr)
            except ValueError, err:
                raise self.SaveError, _("Unable to determine current page revision from the 'current' file. The page %s is damaged and cannot be edited right now.") % self.page_name

            if not was_deprecated:
                if self.do_revision_backup or rev == 0:
                    rev += 1
            revstr = '%08d' % rev
            # write the current page rev to a temporary file
            try:
                f = file(cltfn, 'w')
                f.write(revstr+'\n')
                f.close()
            except IOError, err:
                try:
                    os.remove(cltfn)
                except:
                    pass # we don't care for errors in the os.remove
                # throw a nicer exception
                if err.errno == errno.ENOSPC:
                    raise self.SaveError, _("Cannot save page %s, no storage space left.") % self.page_name
                else:
                    raise self.SaveError, _("An I/O error occurred while saving page %s (errno=%d)") % (self.page_name, err.errno)
            # atomically put it in place (except on windows)
            else:
                filesys.rename(cltfn, clfn)

            if not deleted:
                # save to page file
                pagefile = os.path.join(revdir, revstr)
                f = codecs.open(pagefile, 'wb', config.charset)
                # Write the file using text/* mime type
                f.write(self.encodeTextMimeType(text))
                f.close()
                mtime_usecs = wikiutil.timestamp2version(os.path.getmtime(pagefile))
                # set in-memory content
                self.set_raw_body(text)
            else:
                mtime_usecs = wikiutil.timestamp2version(time.time())
                # set in-memory content
                self.set_raw_body(None)

            # reset page object
            self.reset()

            # write the editlog entry
            # for now simply make 2 logs, better would be some multilog stuff maybe
            if self.do_revision_backup:
                # do not globally log edits with no revision backup
                # if somebody edits a deprecated page, log it in global log, but not local log
                glog.add(request, mtime_usecs, rev, action, self.page_name, None, extra, comment)
            if not was_deprecated and self.do_revision_backup:
                # if we did not create a new revision number, do not locally log it
                llog.add(request, mtime_usecs, rev, action, self.page_name, None, extra, comment)
        finally:
            if got_lock:
                filesys.rename(clfn, cfn)

        # add event log entry
        elog = eventlog.EventLog(request)
        elog.add(request, 'SAVEPAGE', {'pagename': self.page_name}, 1, mtime_usecs)

        return mtime_usecs, rev

    def saveText(self, newtext, rev, **kw):
        """ Save new text for a page.

        @param newtext: text to save for this page
        @param rev: revision of the page
        @keyword trivial: trivial edit (default: 0)
        @keyword extra: extra info field (e.g. for SAVE/REVERT with revno)
        @keyword comment: comment field (when preview is true)
        @keyword action: action for editlog (default: SAVE)
        @keyword index: needs indexing, not already handled (default: 1)
        @keyword deleted: if True, then don't save page content (used by DeletePage, default: False)
        @keyword notify: if False (default: True), don't send a PageChangedEvent
        @rtype: unicode
        @return: error msg
        """
        request = self.request
        _ = self._
        self._save_draft(newtext, rev, **kw)
        action = kw.get('action', 'SAVE')
        deleted = kw.get('deleted', False)
        notify = kw.get('notify', True)

        #!!! need to check if we still retain the lock here
        #!!! rev check is not enough since internal operations use "0"

        # expand variables, unless it's a template or form page
        if not wikiutil.isTemplatePage(request, self.page_name):
            newtext = self._expand_variables(newtext)

        msg = ""
        if not request.user.may.save(self, newtext, rev, **kw):
            msg = _('You are not allowed to edit this page!')
            raise self.AccessDenied, msg
        elif not self.isWritable():
            msg = _('Page is immutable!')
            raise self.Immutable, msg
        elif not newtext:
            msg = _('You cannot save empty pages.')
            raise self.EmptyPage, msg
        elif rev != 0 and rev != self.current_rev():
            # check if we already saved that page
            other = False
            pagelog = self.getPagePath('edit-log', use_underlay=0, isfile=1)
            next_line = None
            for line in editlog.EditLog(request, pagelog).reverse():
                if int(line.rev) == int(rev):
                    break
                if not line.is_from_current_user(request):
                    other = True
                next_line = line
            if next_line and next_line.is_from_current_user(request):
                saved_page = Page(request, self.page_name, rev=int(next_line.rev))
                if newtext == saved_page.get_raw_body():
                    msg = _("You already saved this page!")
                    return msg
                else:
                    msg = _("You already edited this page! Please do not use the back button.")
                    raise self.EditConflict, msg

                msg = _("""Someone else saved this page while you were editing!
Please review the page and save then. Do not save this page as it is!""")

            raise self.EditConflict, msg
        elif newtext == self.get_raw_body():
            msg = _('You did not change the page content, not saved!')
            self.lock.release()
            raise self.Unchanged, msg
        else:
            from MoinMoin.security import parseACL
            # Get current ACL and compare to new ACL from newtext. If
            # they are not the sames, the user must have admin
            # rights. This is a good place to update acl cache - instead
            # of wating for next request.
            acl = self.getACL(request)
            if (not request.user.may.admin(self.page_name) and
                parseACL(request, newtext).acl != acl.acl and
                action != "SAVE/REVERT"):
                msg = _("You can't change ACLs on this page since you have no admin rights on it!")
                raise self.NoAdmin, msg

        presave = PagePreSaveEvent(request, self, newtext)
        results = send_event(presave)

        for result in results:
            if isinstance(result, Abort):
                # XXX: this should return a list of messages to the sorrounding context
                # XXX: rather than dumbly concatenate them. Fix in the future.
                msg = msg + result.reason

        # save only if no error occurred (msg is empty) and no abort has been requested
        if not msg:
            # set success msg
            msg = _("Thank you for your changes. Your attention to detail is appreciated.")

            # determine action for edit log
            if action == 'SAVE' and not self.exists():
                action = 'SAVENEW'
            comment = kw.get('comment', u'')
            extra = kw.get('extra', u'')
            trivial = kw.get('trivial', 0)
            # write the page file
            mtime_usecs, rev = self._write_file(newtext, action, comment, extra, deleted=deleted)
            self._save_draft(None, None) # everything fine, kill the draft for this page

            if notify:
                # send notifications
                from MoinMoin import events

                if trivial:
                    e = events.TrivialPageChangedEvent(self.request, self, comment)
                else:
                    e = events.PageChangedEvent(self.request, self, comment)
                results = events.send_event(e)

                recipients = set()
                for result in results:
                    if isinstance(result, notification.Success):
                        recipients.update(result.recipients)

                        if recipients:
                            info = _("Notifications sent to:")
                            msg = msg + "<p>%s %s</p>" % (info, ", ".join(recipients))

            # Update page trail with the page we just saved.
            # This is needed for NewPage macro with backto because it does not
            # send the page we just saved.
            request.user.addTrail(self)

        # remove lock (forcibly if we were allowed to break it by the UI)
        # !!! this is a little fishy, since the lock owner might not notice
        # we broke his lock ==> but revision checking during preview will
        self.lock.release(force=not msg) # XXX does "not msg" make any sense?

        return msg


class PageLock:
    """ PageLock - Lock pages """
    # TODO: race conditions throughout, need to lock file during queries & update
    def __init__(self, pageobj):
        """
        """
        self.pageobj = pageobj
        self.page_name = pageobj.page_name
        request = pageobj.request
        self.request = request
        self._ = self.request.getText
        self.cfg = self.request.cfg

        # current time and user for later checks
        self.now = int(time.time())
        self.uid = request.user.valid and request.user.id or request.remote_addr

        # get details of the locking preference, i.e. warning or lock, and timeout
        self.locktype = None
        self.timeout = 10 * 60 # default timeout in minutes

        if self.cfg.edit_locking:
            lockinfo = self.cfg.edit_locking.split()
            if 1 <= len(lockinfo) <= 2:
                self.locktype = lockinfo[0].lower()
                if len(lockinfo) > 1:
                    try:
                        self.timeout = int(lockinfo[1]) * 60
                    except ValueError:
                        pass


    def acquire(self):
        """ Begin an edit lock depending on the mode chosen in the config.

        @rtype: tuple
        @return: tuple is returned containing 2 values:
              * a bool indicating successful acquiry
              * a string giving a reason for failure or an informational msg
        """
        if not self.locktype:
            # we are not using edit locking, so always succeed
            return 1, ''

        _ = self._
        #!!! race conditions, need to lock file during queries & update
        self._readLockFile()
        bumptime = self.request.user.getFormattedDateTime(self.now + self.timeout)
        timestamp = self.request.user.getFormattedDateTime(self.timestamp)
        owner = self.owner_html
        secs_valid = self.timestamp + self.timeout - self.now

        # do we own the lock, or is it stale?
        if self.owner is None or self.uid == self.owner or secs_valid < 0:
            # create or bump the lock
            self._writeLockFile()

            msg = []
            if self.owner is not None and -10800 < secs_valid < 0:
                mins_ago = secs_valid / -60
                msg.append(_(
                    "The lock of %(owner)s timed out %(mins_ago)d minute(s) ago,"
                    " and you were granted the lock for this page."
                    ) % {'owner': owner, 'mins_ago': mins_ago})

            if self.locktype == 'lock':
                msg.append(_(
                    "Other users will be ''blocked'' from editing this page until %(bumptime)s.",
                    wiki=True) % {'bumptime': bumptime})
            else:
                msg.append(_(
                    "Other users will be ''warned'' until %(bumptime)s that you are editing this page.",
                    wiki=True) % {'bumptime': bumptime})
            msg.append(_(
                "Use the Preview button to extend the locking period."
                ))
            result = 1, '\n'.join(msg)
        else:
            mins_valid = (secs_valid+59) / 60
            if self.locktype == 'lock':
                # lout out user
                result = 0, _(
                    "This page is currently ''locked'' for editing by %(owner)s until %(timestamp)s,"
                    " i.e. for %(mins_valid)d minute(s).",
                    wiki=True) % {'owner': owner, 'timestamp': timestamp, 'mins_valid': mins_valid}
            else:
                # warn user about existing lock

                result = 1, _(
"""This page was opened for editing or last previewed at %(timestamp)s by %(owner)s.<<BR>>
'''You should ''refrain from editing'' this page for at least another %(mins_valid)d minute(s),
to avoid editing conflicts.'''<<BR>>
To leave the editor, press the Cancel button.""", wiki=True) % {
                    'timestamp': timestamp, 'owner': owner, 'mins_valid': mins_valid}

        return result


    def release(self, force=0):
        """ Release lock, if we own it.

        @param force: if 1, unconditionally release the lock.
        """
        if self.locktype:
            # check that we own the lock in order to delete it
            #!!! race conditions, need to lock file during queries & update
            self._readLockFile()
            if force or self.uid == self.owner:
                self._deleteLockFile()


    def _filename(self):
        """ Get path and filename for edit-lock file. """
        return self.pageobj.getPagePath('edit-lock', isfile=1)


    def _readLockFile(self):
        """ Load lock info if not yet loaded. """
        _ = self._
        self.owner = None
        self.owner_html = wikiutil.escape(_("<unknown>"))
        self.timestamp = 0

        if self.locktype:
            try:
                entry = editlog.EditLog(self.request, filename=self._filename()).next()
            except StopIteration:
                entry = None

            if entry:
                self.owner = entry.userid or entry.addr
                self.owner_html = entry.getEditor(self.request)
                self.timestamp = wikiutil.version2timestamp(entry.ed_time_usecs)


    def _writeLockFile(self):
        """ Write new lock file. """
        self._deleteLockFile()
        try:
            editlog.EditLog(self.request, filename=self._filename(), force_ip=True).add(
               self.request, wikiutil.timestamp2version(self.now), 0, "LOCK", self.page_name)
        except IOError:
            pass

    def _deleteLockFile(self):
        """ Delete the lock file unconditionally. """
        try:
            os.remove(self._filename())
        except OSError:
            pass
<|MERGE_RESOLUTION|>--- conflicted
+++ resolved
@@ -277,11 +277,7 @@
             raw_body = self.get_raw_body()
         elif 'template' in request.values:
             # If the page does not exist, we try to get the content from the template parameter.
-<<<<<<< HEAD
             template_page = wikiutil.unquoteWikiname(request.values['template'])
-=======
-            template_page = wikiutil.unquoteWikiname(form['template'][0])
->>>>>>> eafde767
             template_page_escaped = wikiutil.escape(template_page)
             if request.user.may.read(template_page):
                 raw_body = Page(request, template_page).get_raw_body()
