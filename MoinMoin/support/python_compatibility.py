"""
    MoinMoin - Support Package

    Stuff for compatibility with older Python versions

    @copyright: 2007 Heinrich Wendel <heinrich.wendel@gmail.com>,
                2007 MoinMoin:ThomasWaldmann
    @license: GNU GPL, see COPYING for details.
"""

"""
This is a feature from python 2.4, needed for compatibility with python 2.3,
although it may not be 100% compatible.
"""
try:
    import string
    rsplit = string.rsplit
except AttributeError:
    # CAUTION: you can't use s.rsplit(...), only rsplit(s, ...) with this!
    def rsplit(s, sep=None, maxsplit=-1):
        """rsplit(s [,sep [,maxsplit]]) -> list of strings

        Return a list of the words in the string s, using sep as the
        delimiter string, starting at the end of the string and working
        to the front.  If maxsplit is given, at most maxsplit splits are
        done. If sep is not specified or is None, any whitespace string
        is a separator.
        """
        fragments = s[::-1].split(sep, maxsplit)
        return [fragment[::-1] for fragment in fragments[::-1]]

"""
This is a feature from python 2.4, needed for compatibility with python 2.3,
although it may not be 100% compatible.
"""
try:
    sorted = sorted
except NameError:
    def sorted(l, *args, **kw):
        if type(l) == dict:
            l = l.keys()
        l = l[:]
        # py2.3 is a bit different
        if 'cmp' in kw:
            args = (kw['cmp'], )

        l.sort(*args)
        if 'reverse' in kw:
            l.reverse(*args)
        return l


"""
This is a feature from python 2.4, needed for compatibility with python 2.3,
although it may not be 100% compatible.
"""
try:
    set = set
except NameError:
    from sets import Set as set

"""
This is a feature from python 2.5, needed for compatibility with python 2.3 and 2.4.
"""
try:
    from functools import partial
except (NameError, ImportError):
    class partial(object):
        def __init__(*args, **kw):
            self = args[0]
            self.fn, self.args, self.kw = (args[1], args[2:], kw)

        def __call__(self, *args, **kw):
            if kw and self.kw:
                d = self.kw.copy()
                d.update(kw)
            else:
                d = kw or self.kw
            return self.fn(*(self.args + args), **d)
<<<<<<< HEAD
=======
"""
This is a feature from python 2.5, needed for compatibility with python 2.3 and 2.4,
although it may not be 100% compatible.
"""
try:
    from hashlib import new as hash_new
except (NameError,  ImportError):
    def hash_new(name, string=''):
        if name in ('SHA1', 'sha1'):
            import sha
            return sha.new(string)
        elif name in ('MD5', 'md5'):
            import md5
            return md5.new(string)
        raise ValueError("unsupported hash type")
>>>>>>> 50002da2
<|MERGE_RESOLUTION|>--- conflicted
+++ resolved
@@ -77,8 +77,6 @@
             else:
                 d = kw or self.kw
             return self.fn(*(self.args + args), **d)
-<<<<<<< HEAD
-=======
 """
 This is a feature from python 2.5, needed for compatibility with python 2.3 and 2.4,
 although it may not be 100% compatible.
@@ -93,5 +91,4 @@
         elif name in ('MD5', 'md5'):
             import md5
             return md5.new(string)
-        raise ValueError("unsupported hash type")
->>>>>>> 50002da2
+        raise ValueError("unsupported hash type")