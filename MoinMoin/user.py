--- conflicted
+++ resolved
@@ -103,7 +103,6 @@
     return username or (request.cfg.show_hosts and request.remote_addr) or _("<unknown>")
 
 
-<<<<<<< HEAD
 def get_editor(request, userid, addr, hostname):
     """ Return a tuple of type id and string or Page object
         representing the user that did the edit.
@@ -165,10 +164,7 @@
             request.formatter.span(0))
 
 
-def encodePassword(pwd, charset='utf-8'):
-=======
 def encodePassword(pwd):
->>>>>>> 748d855b
     """ Encode a cleartext password
 
     @param pwd: the cleartext password, (unicode)
