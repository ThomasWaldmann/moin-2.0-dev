# -*- coding: iso-8859-1 -*-
"""
    MoinMoin - Theme Package

    @copyright: 2003-2010 MoinMoin:ThomasWaldmann,
                2008 MoinMoin:RadomirDopieralski,
                2010 MoinMoin:DiogenesAugusto
    @license: GNU GPL, see COPYING for details.
"""

import os

<<<<<<< HEAD
from flask import flash, url_for, render_template, Module
=======
from flask import current_app as app

from flask import flash, url_for, render_template, flaskg
>>>>>>> 55c9738b

from MoinMoin import log
logging = log.getLogger(__name__)

from MoinMoin import i18n, wikiutil, caching, user
from MoinMoin import action as actionmod
from MoinMoin.items import Item
from MoinMoin.util import pysupport

modules = pysupport.getPackageModules(__file__)


theme = Module(__name__)


class ThemeBase(object):
    """
    Base class for themes

    This class supplies all the standard template that sub classes can
    use without rewriting the same code. If you want to change certain
    elements, override them.
    """
    name = 'base'

    _ = lambda x: x  # We don't have gettext at this moment, so we fake it
    icons = {
        # key         alt                        icon filename      w   h
        # FileAttach
        'attach':     ("%(attach_count)s",       "moin-attach.png",   16, 16),
        'info':       ("[INFO]",                 "moin-info.png",     16, 16),
        'attachimg':  (_("[ATTACH]"),            "attach.png",        32, 32),
        # RecentChanges
        'rss':        (_("[RSS]"),               "moin-rss.png",      16, 16),
        'deleted':    (_("[DELETED]"),           "moin-deleted.png",  16, 16),
        'updated':    (_("[UPDATED]"),           "moin-updated.png",  16, 16),
        'renamed':    (_("[RENAMED]"),           "moin-renamed.png",  16, 16),
        'conflict':   (_("[CONFLICT]"),          "moin-conflict.png", 16, 16),
        'new':        (_("[NEW]"),               "moin-new.png",      16, 16),
        'diffrc':     (_("[DIFF]"),              "moin-diff.png",     16, 16),
        # General
        'bottom':     (_("[BOTTOM]"),            "moin-bottom.png",   16, 16),
        'top':        (_("[TOP]"),               "moin-top.png",      16, 16),
        'www':        ("[WWW]",                  "moin-www.png",      16, 16),
        'mailto':     ("[MAILTO]",               "moin-email.png",    16, 16),
        'news':       ("[NEWS]",                 "moin-news.png",     16, 16),
        'telnet':     ("[TELNET]",               "moin-telnet.png",   16, 16),
        'ftp':        ("[FTP]",                  "moin-ftp.png",      16, 16),
        'file':       ("[FILE]",                 "moin-ftp.png",      16, 16),
        # search forms
        'searchbutton': ("[?]",                  "moin-search.png",   16, 16),
        'interwiki':  ("[%(wikitag)s]",          "moin-inter.png",    16, 16),
    }
    del _

    # Style sheets - usually there is no need to override this in sub
    # classes. Simply supply the css files in the css directory.

    # Standard set of style sheets
    stylesheets = (
        # media         basename
        ('all',         'common'),
        ('screen',      'screen'),
        ('print',       'print'),
        ('projection',  'projection'),
        )

    def __init__(self, request):
        """
        Initialize the theme object.

        @param request: the request object
        """
        self.request = request
        self.cfg = app.cfg
        self.user = flaskg.user
        self.storage = request.storage
        self.output_mimetype = 'text/html'  # was: page.output_mimetype
        self.output_charset = 'utf-8'  # was: page.output_charset
        self.ui_lang = request.lang
        self.ui_dir = i18n.getDirection(self.ui_lang)
        self.content_lang = request.content_lang
        self.content_dir = i18n.getDirection(self.content_lang)
        # for html head:
        self.meta_keywords = ''
        self.meta_description = ''

    def item_exists(self, item_name):
        """
        Get a boolean indicating whether an item_name exists or not.

        @param item_name: unicode
        @rtype: boolean
        """
        return self.storage.has_item(item_name)

    def item_readable(self, item_name):
        """
        Get a boolean indicating whether the user in request can read in item_name.

        @param item_name: unicode
        @rtype: boolean
        """
        return flaskg.user.may.read(item_name)

    def item_writable(self, item_name):
        """
        Get a boolean indicating whether the user in request can write in item_name.

        @param item_name: unicode
        @rtype: boolean
        """
        return flaskg.user.may.write(item_name)

    def translated_item_name(self, item_en):
        """
        Get a translated item name.
        If a translated item exists return its name, if not return item name in English.

        @param item_name: unicode
        @rtype: unicode
        """
        request = self.request
        item_lang_request = request.getText(item_en)
        if self.item_exists(item_lang_request):
            return item_lang_request

        item_lang_default = i18n.getText(item_en, request, self.cfg.language_default)
        if self.item_exists(item_lang_default):
            return item_lang_default
        return item_en

    def emit_custom_html(self, html):
        """
        Generate custom HTML code in `html`
        @param html: a string or a callable object, in which case
                 it is called and its return value is used
        @rtype: string
        @return: string with html
        """
        if html:
            if callable(html):
                html = html(self.request)
        return html

    def location_breadcrumbs(self, item_name):
        """
        Assemble the location using breadcrumbs (was: title)

        @rtype: list
        @return: location breadcrumbs items in tuple (segment_name, item_name, exists)
        """
        breadcrumbs = []
        current_item = ''
        for segment in item_name.split('/'):
            current_item += segment
            breadcrumbs.append((segment, current_item, self.item_exists(current_item)))
            current_item += '/'
        return breadcrumbs

    def path_breadcrumbs(self):
        """
        Assemble the path breadcrumbs (a.k.a.: trail)

        @rtype: list
        @return: path breadcrumbs items in tuple (wiki_name, item_name, url, exists, err)
        """
        request = self.request
        user = self.user
        breadcrumbs = []
        if not user.valid or user.show_trail:
            trail = user.getTrail()
            if trail:
                for interwiki_item_name in trail:
                    wiki_name, item_name = wikiutil.split_interwiki(interwiki_item_name)
                    wiki_name, wiki_base_url, item_name, err = wikiutil.resolve_interwiki(request, wiki_name, item_name)
                    href = wikiutil.join_wiki(wiki_base_url, item_name)
                    if wiki_name in [app.cfg.interwikiname, 'Self', ]:
                        exists = self.item_exists(item_name)
                        wiki_name = ''  # means "this wiki" for the theme code
                    else:
                        exists = True  # we can't detect existance of remote items
                    breadcrumbs.append((wiki_name, item_name, href, exists, err))
        return breadcrumbs

    def userhome(self):
        """
        Assemble arguments used to build user homepage link

        @rtype: tuple
        @return: arguments of user homepage link in tuple (wiki_href, aliasname, title, exists)
        """
        user = self.user
        request = self.request

        wikiname, itemname = wikiutil.getInterwikiHomePage(request)
        name = user.name
        aliasname = user.aliasname
        if not aliasname:
            aliasname = name
        title = "%s @ %s" % (aliasname, wikiname)
        # link to (interwiki) user homepage
        if wikiname == "Self":
            exists = self.item_exists(itemname)
        else:
            # We cannot check if wiki pages exists in remote wikis
            exists = True
        wiki_name, item_name = wikiutil.split_interwiki(itemname)
        wiki_name, wiki_base_url, item_name, err = wikiutil.resolve_interwiki(request, wiki_name, item_name)
        wiki_href = wikiutil.join_wiki(wiki_base_url, item_name)
        return wiki_href, aliasname, title, exists

    def split_navilink(self, text, localize=1):
        """
        Split navibar links into pagename, link to page

        Admin or user might want to use shorter navibar items by using
        the [[page|title]] or [[url|title]] syntax. In this case, we don't
        use localization, and the links goes to page or to the url, not
        the localized version of page.

        Supported syntax:
            * PageName
            * WikiName:PageName
            * wiki:WikiName:PageName
            * url
            * all targets as seen above with title: [[target|title]]

        @param text: the text used in config or user preferences
        @rtype: tuple
        @return: pagename or url, link to page or url
        """
        request = self.request
        title = None
        wiki_local = ''  # means local wiki

        # Handle [[pagename|title]] or [[url|title]] formats
        if text.startswith('[[') and text.endswith(']]'):
            text = text[2:-2]
            try:
                target, title = text.split('|', 1)
                target = target.strip()
                title = title.strip()
                localize = 0
            except (ValueError, TypeError):
                # Just use the text as is.
                target = text.strip()
        else:
            target = text

        if wikiutil.is_URL(target):
            if not title:
                title = target
            return target, title, wiki_local

        # remove wiki: url prefix
        if target.startswith("wiki:"):
            target = target[5:]

        # try handling interwiki links
        wiki_name, item_name = wikiutil.split_interwiki(target)
        wiki_name, wiki_base_url, item_name, err = wikiutil.resolve_interwiki(request, wiki_name, item_name)
        href = wikiutil.join_wiki(wiki_base_url, item_name)
        if wiki_name not in [app.cfg.interwikiname, 'Self', ]:
            if not title:
                title = item_name
            return href, title, wiki_name

        # Handle regular pagename like "FrontPage"
        item_name = wikiutil.normalize_pagename(item_name, app.cfg)

        # Use localized pages for the current user
        if localize:
            item_name = self.translated_item_name(item_name)

        if not title:
            title = item_name
        href = url_for('frontend.show_item', item_name=item_name)
        return href, title, wiki_local

    def navibar(self, item_name):
        """
        Assemble the navibar

        @rtype: list
        @return: list of tuples (css_class, url, link_text, title)
        """
        request = self.request
        items = []  # navibar items
        current = item_name

        # Process config navi_bar
        for text in app.cfg.navi_bar:
            url, link_text, title = self.split_navilink(text)
            items.append(('wikilink', url, link_text, title))

        # Add user links to wiki links.
        userlinks = self.user.getQuickLinks()
        for text in userlinks:
            # Split text without localization, user knows what he wants
            url, link_text, title = self.split_navilink(text, localize=0)
            items.append(('userlink', url, link_text, title))

        # Add sister pages.
        for sistername, sisterurl in app.cfg.sistersites:
            if sistername == app.cfg.interwikiname:  # it is THIS wiki
                items.append(('sisterwiki current', sisterurl, sistername))
            else:
                cache = caching.CacheEntry(request, 'sisters', sistername, 'farm', use_pickle=True)
                if cache.exists():
                    data = cache.content()
                    sisterpages = data['sisterpages']
                    if current in sisterpages:
                        url = sisterpages[current]
                        items.append(('sisterwiki', url, sistername, ''))
        return items

    def get_icon(self, icon):
        """
        Return icon data from self.icons

        If called from <<Icon(file)>> we have a filename, not a
        key. Using filenames is deprecated, but for now, we simulate old
        behavior.

        @param icon: icon name or file name (unicode)
        @rtype: tuple
        @return: alt (unicode), href (unicode), width, height (int)
        """
        if icon in self.icons:
            alt, icon, w, h = self.icons[icon]
        else:
            # Create filenames to icon data mapping on first call, then
            # cache in class for next calls.
            if not getattr(self.__class__, 'iconsByFile', None):
                d = {}
                for data in self.icons.values():
                    d[data[1]] = data
                self.__class__.iconsByFile = d

            # Try to get icon data by file name
            if icon in self.iconsByFile:
                alt, icon, w, h = self.iconsByFile[icon]
            else:
                alt, icon, w, h = '', icon, '', ''

        img_url = url_for('static', filename='%s/img/%s' % (self.name, icon))
        return alt, img_url, w, h

    def make_icon(self, icon, vars=None, **kw):
        """
        This is the central routine for making <img> tags for icons!
        All icons stuff except the top left logo and search field icons are
        handled here.

        @param icon: icon id (dict key)
        @param vars: ...
        @rtype: unicode
        @return: icon html (img tag)
        """
        if vars is None:
            vars = {}
        alt, img, w, h = self.get_icon(icon)
        try:
            alt = alt % vars
        except KeyError, err:
            alt = 'KeyError: %s' % str(err)
        alt = self.request.getText(alt)
        tag = self.request.formatter.image(src=img, alt=alt, width=w, height=h, **kw)
        return tag

    def parent_item(self, item_name):
        """
        Return name of parent item for the current item

        @rtype: unicode
        @return: parent item name
        """
        parent_item_name = wikiutil.ParentItemName(item_name)
        if item_name and parent_item_name:
            return parent_item_name

    # TODO: reimplement on-wiki-page sidebar definition with converter2

    # Properties ##############################################################

    def login_url(self):
        """
        Return URL usable for user login

        @rtype: unicode
        @return: url for user login
        """
        request = self.request
        url = ''
        if app.cfg.auth_login_inputs == ['special_no_input']:
            url = url_for('frontend.login', login=1)
        if app.cfg.auth_have_login:
            url = url or url_for('frontend.login')
        return url

    def actions_menu_options(self, item_name):
        """
        Create actions menu list and items data dict

        The menu will contain the same items always, but items that are
        not available will be disabled (some broken browsers will let
        you select disabled options though).

        The menu should give best user experience for javascript
        enabled browsers, and acceptable behavior for those who prefer
        not to use Javascript.

        @rtype: list
        @return: options of actions menu
        """
        request = self.request
        _ = request.getText

        menu = [
            # XXX currently everything is dispatching to frontend.show_item,
            # fix this as soon we have the right methods there:
            # title, internal name, disabled
            (_('Global History'), 'global_history', 'frontend.global_history', False, ),
            (_('Global Index'), 'global_index', 'frontend.global_index', False, ),
            # Translation may need longer or shorter separator:
            (_('-----------------------------------'), 'show', 'frontend.show_item', True),
            (_('What links here?'), 'backlinks', 'frontend.backlinks', False, ),
            (_('Local Site Map'), 'sitemap', 'frontend.sitemap', False, ),
            (_('Items with similar names'), 'similar_names', 'frontend.similar_names', False, ),
            (_('-----------------------------------'), 'show', 'frontend.show_item', True),
            (_('Copy Item'), 'copy', 'frontend.copy_item', False, ),
            (_('Rename Item'), 'rename', 'frontend.rename_item', False, ),
            (_('Delete Item'), 'delete', 'frontend.delete_item', False, ),
            (_('Destroy Item'), 'destroy', 'frontend.destroy_item', False, ),
        ]
        options = []
        for title, action, endpoint, disabled in menu:
            # removes excluded actions from the more actions menu
            if action in app.cfg.actions_excluded:
                continue
            options.append((title, disabled, endpoint))
        return options

    @property
    def special_item_names(self):
        """
        Return a list of item names for items that are considered "index" items.
        For index items, base.html adds cfg.html_head_index.

        @rtype: list
        @return: list of item names
        """
        item_front_page = self.translated_item_name(self.cfg.page_front_page)
        item_title_index = self.translated_item_name('TitleIndex')
        item_site_navigation = self.translated_item_name('SiteNavigation')
        item_find_page = self.translated_item_name('FindPage')
        return [item_front_page, self.cfg.page_front_page,
                item_title_index, 'TitleIndex',
                item_find_page, 'FindPage',
                item_site_navigation, 'SiteNavigation',
               ]

    # Public Functions ########################################################

    def send_title(self, text, **keywords):
        """
        Output the page header (and title).

        @param text: the title text
        @keyword page: the page instance that called us - using this is more efficient than using pagename..
        @keyword pagename: 'PageName'
        @keyword media: css media type, defaults to 'screen'
        @keyword allow_doubleclick: 1 (or 0)
        @keyword html_head: additional <head> code
        @keyword body_attr: additional <body> attributes
        @keyword body_onload: additional "onload" JavaScript code
        """
        # TODO: get rid of this
        if keywords.get('msg', ''):
            raise DeprecationWarning("Using send_page(msg=) and theme.msg() is deprecated! Use flash of flask instead.")
        raise DeprecationWarning("Using send_title is deprecated! Use return_template of flask directly.")


class ThemeNotFound(Exception):
    """
    Thrown if the supplied theme could not be found anywhere
    """


def load_theme(request, theme_name=None):
    """
    Load a theme for this request.

    @param request: moin request
    @param theme_name: the name of the theme
    @type theme_name: str
    @rtype: Theme
    @return: a theme initialized for the request
    """
    if theme_name is None or theme_name == '<default>':
        theme_name = app.cfg.theme_default

    try:
        Theme = wikiutil.importPlugin(app.cfg, 'theme', theme_name, 'Theme')
    except wikiutil.PluginMissingError:
        raise ThemeNotFound(theme_name)

    return Theme(request)


def load_theme_fallback(request, theme_name=None):
    """
    Try loading a theme, falling back to defaults on error.

    @param request: moin request
    @param theme_name: the name of the theme
    @type theme_name: str
    @rtype: int
    @return: A status code for how successful the loading was
             0 - theme was loaded
             1 - fallback to default theme
             2 - serious fallback to builtin theme
    """
    fallback = 0
    try:
        theme = load_theme(request, theme_name)
    except ThemeNotFound:
        fallback = 1
        try:
            theme = load_theme(request, app.cfg.theme_default)
        except ThemeNotFound:
            fallback = 2
            from MoinMoin.theme.modernized import Theme
<<<<<<< HEAD
            request.theme = Theme(request)
=======
            theme = Theme(request)
    return theme
>>>>>>> 55c9738b
<|MERGE_RESOLUTION|>--- conflicted
+++ resolved
@@ -10,13 +10,9 @@
 
 import os
 
-<<<<<<< HEAD
-from flask import flash, url_for, render_template, Module
-=======
 from flask import current_app as app
 
-from flask import flash, url_for, render_template, flaskg
->>>>>>> 55c9738b
+from flask import flash, url_for, render_template, flaskg, Module
 
 from MoinMoin import log
 logging = log.getLogger(__name__)
@@ -551,9 +547,5 @@
         except ThemeNotFound:
             fallback = 2
             from MoinMoin.theme.modernized import Theme
-<<<<<<< HEAD
-            request.theme = Theme(request)
-=======
             theme = Theme(request)
     return theme
->>>>>>> 55c9738b
