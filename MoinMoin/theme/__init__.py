--- conflicted
+++ resolved
@@ -9,19 +9,14 @@
 
 import os, StringIO
 
-<<<<<<< HEAD
+from jinja2 import Environment, FileSystemLoader, Template, FileSystemBytecodeCache, Markup
+
 from MoinMoin import log
 logging = log.getLogger(__name__)
-
-from MoinMoin import i18n, wikiutil, config, version, caching
-from MoinMoin.action import get_available_actions
-=======
-from jinja2 import Environment, FileSystemLoader, Template, FileSystemBytecodeCache, Markup
 
 from MoinMoin import i18n, wikiutil, config, version, caching, user
 from MoinMoin import action as actionmod
 from MoinMoin.items import Item
->>>>>>> 43c9aa6f
 from MoinMoin.Page import Page
 from MoinMoin.util import pysupport
 from MoinMoin.items import EDIT_LOG_USERID, EDIT_LOG_ADDR, EDIT_LOG_HOSTNAME
