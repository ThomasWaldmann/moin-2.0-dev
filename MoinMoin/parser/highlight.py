--- conflicted
+++ resolved
@@ -137,12 +137,9 @@
         self.request = request
         self.raw = raw.strip('\n')
         self.filename = filename
-<<<<<<< HEAD
+        self.mimetype = 'text/plain'
         self.start_line = kw.get('start_line', 0)
 
-=======
-        self.mimetype = 'text/plain'
->>>>>>> 43c9aa6f
         if self.parsername == 'highlight':
             # user is directly using the highlight parser
             parts = format_args.split(None)
@@ -165,17 +162,12 @@
 
     def format(self, formatter):
         _ = self.request.getText
-<<<<<<< HEAD
         fmt = PygmentsFormatter(formatter, start_line=self.start_line)
-        fmt.result.append(formatter.div(1, css_class="highlight %s" % self.syntax))
-=======
-        fmt = PygmentsFormatter(formatter)
         try:
             syntax = pygments.lexers.get_lexer_for_mimetype(self.mimetype).name
         except pygments.util.ClassNotFound:
             syntax = ""
         fmt.result.append(formatter.div(1, css_class="highlight %s" % syntax))
->>>>>>> 43c9aa6f
         self._code_id = hash_new('sha1', self.raw.encode(config.charset)).hexdigest()
         msg = None
         if self.filename is not None:
