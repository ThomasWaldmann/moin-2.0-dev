--- conflicted
+++ resolved
@@ -319,22 +319,6 @@
                 url = wikiutil.url_unquote(address)
                 return self.formatter.image(
                     src=url, alt=text, html_class='external_image')
-<<<<<<< HEAD
-            elif m.group('attach_scheme'):
-                # link to an attachment
-                scheme = m.group('attach_scheme')
-                attachment = m.group('attach_addr')
-                url = wikiutil.url_unquote(attachment)
-                if scheme == 'image':
-                    return self.formatter.attachment_image(
-                        url, alt=text, html_class='image')
-                elif scheme == 'drawing':
-                    url = wikiutil.drawing2fname(url)
-                    return self.formatter.attachment_drawing(url, text, alt=text)
-                else:
-                    pass
-=======
->>>>>>> 8f3db56f
             elif m.group('inter_wiki'):
                 # interwiki link
                 pass
