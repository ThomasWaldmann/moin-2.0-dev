--- conflicted
+++ resolved
@@ -469,18 +469,12 @@
     def do_get(self):
         self.request.status_code = 404
 
-<<<<<<< HEAD
-=======
     def _convert(self):
         self.request.status_code = 404
 
     def internal_representation(self):
         self.request.status_code = 404
 
-    def do_highlight(self):
-        self.request.status_code = 404
-
->>>>>>> ed916ae4
     transclude_acceptable_attrs = []
     def transclude(self, desc, tag_attrs=None, query_args=None):
         return (self.formatter.url(1, self.url(), css='nonexistent', title='click to create item') +
@@ -1179,8 +1173,6 @@
                                help=self.modify_help,
                               )
 
-<<<<<<< HEAD
-=======
     def internal_representation(self):
         """
         Return the internal representation of a document using a DOM Tree
@@ -1218,50 +1210,6 @@
         doc = link_conv(doc)
         return doc
 
-    def do_highlight(self):
-        request = self.request
-        data_text = self.data_storage_to_internal(self.data)
-        Parser = wikiutil.searchAndImportPlugin(request.cfg, "parser", 'highlight')
-        parser = Parser(data_text, request, format_args=self.mimetype)
-        buffer = StringIO()
-        request.redirect(buffer)
-        parser.format(self.formatter)
-        content = buffer.getvalue()
-        request.redirect()
-        del buffer
-
-        return render_template('highlight.html',
-                               item_name=self.name,
-                               data_text=content,
-                               lang='en', direction='ltr',
-                               help=self.modify_help,
-                              )
-        return content
-
-
-class HTML(Text):
-    """ HTML markup """
-    supported_mimetypes = ['text/html']
-
-    def do_modify(self, template_name):
-        if template_name:
-            item = Item.create(self.request, template_name)
-            data_text = self.data_storage_to_internal(item.data)
-        else:
-            data_text = self.data_storage_to_internal(self.data)
-        meta_text = self.meta_dict_to_text(self.meta)
-        return render_template('modify_text_html.html',
-                               item_name=self.name,
-                               rows_data=ROWS_DATA, rows_meta=ROWS_META, cols=COLS,
-                               revno=0,
-                               data_text=data_text,
-                               meta_text=meta_text,
-                               lang='en', direction='ltr',
-                               help=self.modify_help,
-                               url_prefix_ckeditor=self.request.cfg.url_prefix_ckeditor,
-                              )
->>>>>>> ed916ae4
-
 class MoinWiki(Text):
     """ MoinMoin wiki markup """
     supported_mimetypes = ['text/x-unidentified-wiki-format',
@@ -1301,11 +1249,6 @@
                                help=self.modify_help,
                               )
 
-<<<<<<< HEAD
-=======
-class DocBook(Text):
-    """ DocBook Document """
-    supported_mimetypes = ['application/docbook+xml']
 
     def _convert(self, doc):
         from emeraldtree import ElementTree as ET
@@ -1348,14 +1291,6 @@
         # We call the flask method to return the file
         return send_file(file_to_send, mimetype=content_type,
                          as_attachment=False, conditional=True)
-
-
-class DiffPatch(Text):
-    """ diff output / patch input format """
-    supported_mimetypes = ['text/x-diff']
-    format = 'highlight'
-    format_args = supported_mimetypes[0]
->>>>>>> ed916ae4
 
 
 class SafeHTML(HTML):
