--- conflicted
+++ resolved
@@ -1192,34 +1192,8 @@
     """ DocBook Document """
     supported_mimetypes = ['application/docbook+xml']
 
-<<<<<<< HEAD
-=======
-
-class HTML(Text):
-    """ HTML markup """
-    supported_mimetypes = ['text/html']
-
-    def do_modify(self, template_name):
-        if self.rev.item is None and template_name is None:
-            return self._do_modify_show_templates()
-        if template_name:
-            item = Item.create(self.request, template_name)
-            data_text = self.data_storage_to_internal(item.data)
-        else:
-            data_text = self.data_storage_to_internal(self.data)
-        meta_text = self.meta_dict_to_text(self.meta)
-        return render_template('modify_text_html.html',
-                               item_name=self.name,
-                               rows_data=ROWS_DATA, rows_meta=ROWS_META, cols=COLS,
-                               revno=0,
-                               data_text=data_text,
-                               meta_text=meta_text,
-                               lang='en', direction='ltr',
-                               help=self.modify_help,
-                              )
-
-
->>>>>>> c7323d30
+
+
     def _convert(self, doc):
         from emeraldtree import ElementTree as ET
         from MoinMoin.converter2 import default_registry as reg
@@ -1266,13 +1240,13 @@
                          cache_timeout=10, # wiki data can change rapidly
                          add_etags=False, etag=None,
                          conditional=True)
-
-
 class HTML(Text):
     """ HTML markup """
     supported_mimetypes = ['text/html']
 
     def do_modify(self, template_name):
+        if self.rev.item is None and template_name is None:
+            return self._do_modify_show_templates()
         if template_name:
             item = Item.create(self.request, template_name)
             data_text = self.data_storage_to_internal(item.data)
