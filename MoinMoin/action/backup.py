--- conflicted
+++ resolved
@@ -83,11 +83,7 @@
     request.theme.send_footer(pagename)
     request.theme.send_closing_html()
 
-<<<<<<< HEAD
-
-=======
 # NOTE: consider using ActionBase.render_msg instead of this function.
->>>>>>> 0dfa2d83
 def sendMsg(request, pagename, msg, msgtype):
     """
     @param msg: Message to show. Should be escaped.
@@ -117,8 +113,4 @@
         sendBackupForm(request, pagename)
     else:
         return sendMsg(request, pagename,
-<<<<<<< HEAD
-                       msg=_('Unknown backup subaction: %s.') % dowhat, msgtype="error")
-=======
-                       msg=_('Unknown backup subaction: %s.') % wikiutil.escape(dowhat), msgtype="error")
->>>>>>> 0dfa2d83
+                       msg=_('Unknown backup subaction: %s.') % wikiutil.escape(dowhat), msgtype="error")