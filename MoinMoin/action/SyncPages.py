--- conflicted
+++ resolved
@@ -120,13 +120,6 @@
 
     def fix_params(self, params):
         """ Does some fixup on the parameters. """
-<<<<<<< HEAD
-        # Load the password
-        if "password" in self.request.values:
-            params["password"] = self.request.values["password"]
-
-=======
->>>>>>> 3347f97d
         # merge the pageList case into the pageMatch case
         if params["pageList"] is not None:
             params["pageMatch"] = u'|'.join([r'^%s$' % re.escape(name)
@@ -188,7 +181,7 @@
 
         params = self.fix_params(self.parse_page())
 
-        if self.request.request_method != 'POST':
+        if self.request.method != 'POST':
             # display the username / password dialog if we were just called by a GET request
             return self.show_password_form(params["user"], params["password"])
 
@@ -196,11 +189,11 @@
             if "cancel" in self.request.values:
                 raise ActionStatus(_("Operation was canceled."), "error")
 
-            if not wikiutil.checkTicket(self.request, self.request.form.get('ticket', [''])[0]):
+            if not wikiutil.checkTicket(self.request, self.request.form.get('ticket', '')):
                 raise ActionStatus(_('Please use the interactive user interface to use action %(actionname)s!') % {'actionname': 'SyncPages' })
 
-            name = self.request.form.get('name', [''])[0]
-            password = self.request.form.get('password', [''])[0]
+            name = self.request.form.get('name', '')
+            password = self.request.form.get('password', '')
 
             if params["direction"] == UP:
                 raise ActionStatus(_("The only supported directions are BOTH and DOWN."), "error")
