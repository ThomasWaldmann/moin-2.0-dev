# -*- coding: iso-8859-1 -*-
"""
    MoinMoin - refresh cache of a page

    @copyright: 2000-2004 Juergen Hermann <jh@web.de>,
                2006 MoinMoin:ThomasWaldmann
                2008 MoinMoin:BastianBlank
    @license: GNU GPL, see COPYING for details.
"""
from MoinMoin.Page import Page

def execute(pagename, request):
    """ Handle refresh action """
<<<<<<< HEAD
    # Without arguments, refresh action will refresh the page text_html cache.
    arena = request.form.get('arena', 'Page.py')
    if arena == 'Page.py':
        arena = Page(request, pagename)
    key = request.form.get('key', 'text_html')
=======
    # Without arguments, refresh action will refresh the page tree cache.
    arena = request.form.get('arena', ['Page.py'])[0]
    if arena == 'Page.py':
        arena = Page(request, pagename)
    key = request.form.get('key', ['tree'])[0]
>>>>>>> bfe6fa50

    # Remove cache entry (if exists), and send the page
    from MoinMoin import caching
    caching.CacheEntry(request, arena, key, scope='item').remove()
    caching.CacheEntry(request, arena, "pagelinks", scope='item').remove()
    request.page.send_page()
<|MERGE_RESOLUTION|>--- conflicted
+++ resolved
@@ -11,19 +11,11 @@
 
 def execute(pagename, request):
     """ Handle refresh action """
-<<<<<<< HEAD
-    # Without arguments, refresh action will refresh the page text_html cache.
+    # Without arguments, refresh action will refresh the page tree cache.
     arena = request.form.get('arena', 'Page.py')
     if arena == 'Page.py':
         arena = Page(request, pagename)
-    key = request.form.get('key', 'text_html')
-=======
-    # Without arguments, refresh action will refresh the page tree cache.
-    arena = request.form.get('arena', ['Page.py'])[0]
-    if arena == 'Page.py':
-        arena = Page(request, pagename)
-    key = request.form.get('key', ['tree'])[0]
->>>>>>> bfe6fa50
+    key = request.form.get('key', 'tree')
 
     # Remove cache entry (if exists), and send the page
     from MoinMoin import caching
