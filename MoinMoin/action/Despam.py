# -*- coding: iso-8859-1 -*-
"""
    MoinMoin - Despam action

    Mass revert changes done by some specific author / bot.

    @copyright: 2005 by ???, Thomas Waldmann
    @license: GNU GPL, see COPYING for details.
"""

DAYS = 30 # we look for spam edits in the last x days

import time

from MoinMoin import log
logging = log.getLogger(__name__)

from MoinMoin.logfile import editlog
from MoinMoin.util.dataset import TupleDataset, Column
from MoinMoin.widget.browser import DataBrowserWidget
from MoinMoin import wikiutil, Page, PageEditor
from MoinMoin.macro import RecentChanges

def render(editor_tuple):
    etype, evalue = editor_tuple
    if etype in ('ip', 'email', ):
        ret = evalue
    elif etype == 'interwiki':
        ewiki, euser = evalue
        if ewiki == 'Self':
            ret = euser
        else:
            ret = '%s:%s' % evalue
    else:
        ret = repr(editor_tuple)
    return ret

def show_editors(request, pagename, timestamp):
    _ = request.getText

    timestamp = int(timestamp * 1000000)
    log = editlog.EditLog(request)
    editors = {}
    pages = {}
    for line in log.reverse():
        if line.ed_time_usecs < timestamp:
            break

        if not request.user.may.read(line.pagename):
            continue

        editor = line.getInterwikiEditorData(request)
        if not line.pagename in pages:
            pages[line.pagename] = 1
            editors[editor] = editors.get(editor, 0) + 1

    editors = [(nr, editor) for editor, nr in editors.iteritems()]
    editors.sort()
    editors.reverse()

    pg = Page.Page(request, pagename)

    dataset = TupleDataset()
    dataset.columns = [Column('editor', label=_("Editor"), align='left'),
                       Column('pages', label=_("Pages"), align='right'),
                       Column('link', label='', align='left')]
    for nr, editor in editors:
        dataset.addRow((render(editor), unicode(nr),
            pg.link_to(request, text=_("Select Author"),
                querystr={
                    'action': 'Despam',
                    'editor': repr(editor),
                })))

    table = DataBrowserWidget(request)
    table.setData(dataset)
    return table.render(method="GET")

class tmp:
    pass

def show_pages(request, pagename, editor, timestamp):
    _ = request.getText

    timestamp = int(timestamp * 1000000)
    log = editlog.EditLog(request)
    pages = {}
    #  mimic macro object for use of RecentChanges subfunctions
    macro = tmp()
    macro.request = request
    macro.formatter = request.html_formatter

    request.write("<table>")
    for line in log.reverse():
        if line.ed_time_usecs < timestamp:
            break

        if not request.user.may.read(line.pagename):
            continue

        if not line.pagename in pages:
            pages[line.pagename] = 1
            if repr(line.getInterwikiEditorData(request)) == editor:
                line.time_tuple = request.user.getTime(wikiutil.version2timestamp(line.ed_time_usecs))
                request.write(RecentChanges.format_page_edits(macro, [line], timestamp))

    request.write('''
</table>
<p>
<<<<<<< HEAD
<form method="post" action="%s">
=======
<form method="post" action="%(url)s">
>>>>>>> 3347f97d
<input type="hidden" name="action" value="Despam">
<input type="hidden" name="ticket" value="%(ticket)s">
<input type="hidden" name="editor" value="%(editor)s">
<input type="submit" name="ok" value="%(label)s">
</form>
</p>
<<<<<<< HEAD
''' % (request.href(pagename), wikiutil.url_quote(editor), _("Revert all!")))
=======
''' % dict(
        url="%s/%s" % (request.getScriptname(), wikiutil.quoteWikinameURL(pagename)),
        ticket=wikiutil.createTicket(request),
        editor=wikiutil.url_quote(editor),
        label=_("Revert all!"),
    ))

>>>>>>> 3347f97d

def revert_page(request, pagename, editor):
    if not request.user.may.revert(pagename):
        return

    log = editlog.EditLog(request, rootpagename=pagename)

    first = True
    rev = u"00000000"
    for line in log.reverse():
        if first:
            first = False
            if repr(line.getInterwikiEditorData(request)) != editor:
                return
        else:
            if repr(line.getInterwikiEditorData(request)) != editor:
                rev = line.rev
                break

    if rev == u"00000000": # page created by spammer
        comment = u"Page deleted by Despam action"
        pg = PageEditor.PageEditor(request, pagename, do_editor_backup=0)
        try:
            savemsg = pg.deletePage(comment)
        except pg.SaveError, msg:
            savemsg = unicode(msg)
    else: # page edited by spammer
        oldpg = Page.Page(request, pagename, rev=int(rev))
        pg = PageEditor.PageEditor(request, pagename, do_editor_backup=0)
        try:
            savemsg = pg.saveText(oldpg.get_raw_body(), 0, extra=rev, action="SAVE/REVERT")
        except pg.SaveError, msg:
            savemsg = unicode(msg)
    return savemsg

def revert_pages(request, editor, timestamp):
    _ = request.getText

    editor = wikiutil.url_unquote(editor)
    timestamp = int(timestamp * 1000000)
    log = editlog.EditLog(request)
    pages = {}
    revertpages = []
    for line in log.reverse():
        if line.ed_time_usecs < timestamp:
            break

        if not request.user.may.read(line.pagename):
            continue

        if not line.pagename in pages:
            pages[line.pagename] = 1
            if repr(line.getInterwikiEditorData(request)) == editor:
                revertpages.append(line.pagename)

    request.write("Pages to revert:<br>%s" % "<br>".join(revertpages))
    for pagename in revertpages:
        request.write("Begin reverting %s ...<br>" % pagename)
        msg = revert_page(request, pagename, editor)
        if msg:
            request.write("<p>%s: %s</p>" % (
                Page.Page(request, pagename).link_to(request), msg))
        request.write("Finished reverting %s.<br>" % pagename)

def execute(pagename, request):
    _ = request.getText
    # check for superuser
    if not request.user.isSuperUser():
        request.theme.add_msg(_('You are not allowed to use this action.'), "error")
        return Page.Page(request, pagename).send_page()

    editor = request.values.get('editor')
    timestamp = time.time() - DAYS * 24 * 3600
    ok = request.form.get('ok', 0)
    logging.debug("editor: %r ok: %r" % (editor, ok))

    request.theme.send_title("Despam", pagename=pagename)
    # Start content (important for RTL support)
    request.write(request.formatter.startContent("content"))

    if (request.request_method == 'POST' and ok and
        wikiutil.checkTicket(request, request.form.get('ticket', [''])[0])):
        revert_pages(request, editor, timestamp)
    elif editor:
        show_pages(request, pagename, editor, timestamp)
    else:
        request.write(show_editors(request, pagename, timestamp))

    # End content and send footer
    request.write(request.formatter.endContent())
    request.theme.send_footer(pagename)
    request.theme.send_closing_html()
<|MERGE_RESOLUTION|>--- conflicted
+++ resolved
@@ -107,28 +107,20 @@
     request.write('''
 </table>
 <p>
-<<<<<<< HEAD
-<form method="post" action="%s">
-=======
 <form method="post" action="%(url)s">
->>>>>>> 3347f97d
 <input type="hidden" name="action" value="Despam">
 <input type="hidden" name="ticket" value="%(ticket)s">
 <input type="hidden" name="editor" value="%(editor)s">
 <input type="submit" name="ok" value="%(label)s">
 </form>
 </p>
-<<<<<<< HEAD
-''' % (request.href(pagename), wikiutil.url_quote(editor), _("Revert all!")))
-=======
 ''' % dict(
-        url="%s/%s" % (request.getScriptname(), wikiutil.quoteWikinameURL(pagename)),
+        url=request.href(pagename),
         ticket=wikiutil.createTicket(request),
         editor=wikiutil.url_quote(editor),
         label=_("Revert all!"),
     ))
 
->>>>>>> 3347f97d
 
 def revert_page(request, pagename, editor):
     if not request.user.may.revert(pagename):
@@ -209,8 +201,8 @@
     # Start content (important for RTL support)
     request.write(request.formatter.startContent("content"))
 
-    if (request.request_method == 'POST' and ok and
-        wikiutil.checkTicket(request, request.form.get('ticket', [''])[0])):
+    if (request.method == 'POST' and ok and
+        wikiutil.checkTicket(request, request.form.get('ticket', ''))):
         revert_pages(request, editor, timestamp)
     elif editor:
         show_pages(request, pagename, editor, timestamp)
