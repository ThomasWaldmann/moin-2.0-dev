--- conflicted
+++ resolved
@@ -845,13 +845,8 @@
                     request.theme.add_msg("<strong>%s</strong><br>%s" % (
                         _('Revision %(rev)d as of %(date)s') % {
                             'rev': self.rev,
-<<<<<<< HEAD
                             'date': self.mtime(printable=True)
-                        }, msg)
-=======
-                            'date': self.mtime_printable(request)
                         }, "info"))
->>>>>>> f7d501c9
 
                 # This redirect message is very annoying.
                 # Less annoying now without the warning sign.
