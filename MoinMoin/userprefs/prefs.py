# -*- coding: iso-8859-1 -*-
"""
    MoinMoin - Preferences Form

    @copyright: 2001-2004 Juergen Hermann <jh@web.de>,
                2003-2007 MoinMoin:ThomasWaldmann
    @license: GNU GPL, see COPYING for details.
"""

import time
from MoinMoin import user, util, wikiutil, events
from MoinMoin.theme import load_theme_fallback
from MoinMoin.widget import html
from MoinMoin.userprefs import UserPrefBase


#################################################################
# This is still a mess.
#
# The plan for refactoring would be:
# split the plugin into multiple preferences pages:
#    - account details (name, email, timezone, ...)
#    - wiki settings (editor, fancy diffs, theme, ...)
#    - quick links (or leave in wiki settings?)
####


class Settings(UserPrefBase):
    def __init__(self, request):
        """ Initialize user settings form. """
        UserPrefBase.__init__(self, request)
        self.request = request
        self._ = request.getText
        self.cfg = request.cfg
        _ = self._
        self.title = _("Preferences")
        self.name = 'prefs'

    def _decode_pagelist(self, key):
        """ Decode list of pages from form input

        Each line is a page name, empty lines ignored.

        @param key: the form key to get
        @rtype: list of unicode strings
        @return: list of normalized names
        """
        text = self.request.form.get(key, '')
        text = text.replace('\r', '')
        items = []
        for item in text.split('\n'):
            item = item.strip()
            if not item:
                continue
            items.append(item)
        return items

    def _save_user_prefs(self):
        _ = self._
        form = self.request.form
        request = self.request

        if not 'name' in request.user.auth_attribs:
            # Require non-empty name
<<<<<<< HEAD
            new_name = form.get('name', request.user.name)
=======
            new_name = wikiutil.clean_input(form.get('name', [request.user.name])[0]).strip()
>>>>>>> 9545b40d

            # Don't allow changing the name to an invalid one
            if not user.isValidName(request, new_name):
                return 'error', _("""Invalid user name {{{'%s'}}}.
Name may contain any Unicode alpha numeric character, with optional one
space between words. Group page name is not allowed.""", wiki=True) % wikiutil.escape(new_name)

            # Is this an existing user trying to change information or a new user?
            # Name required to be unique. Check if name belong to another user.
            existing_id = user.getUserId(request, new_name)
            if existing_id is not None and existing_id != request.user.id:
                return 'error', _("This user name already belongs to somebody else.")

            if not new_name:
                return 'error', _("Empty user name. Please enter a user name.")

            # done sanity checking the name, set it
            request.user.name = new_name


        if not 'email' in request.user.auth_attribs:
            # try to get the email
<<<<<<< HEAD
            new_email = wikiutil.clean_input(form.get('email', request.user.email))
            new_email = new_email.strip()
=======
            new_email = wikiutil.clean_input(form.get('email', [request.user.email])[0]).strip()
>>>>>>> 9545b40d

            # Require email
            if not new_email and 'email' not in request.cfg.user_form_remove:
                return 'error', _("Please provide your email address. If you lose your"
                                  " login information, you can get it by email.")

            # Email should be unique - see also MoinMoin/script/accounts/moin_usercheck.py
            if new_email and request.cfg.user_email_unique:
                other = user.get_by_email_address(request, new_email)
                if other is not None and other.id != request.user.id:
                    return 'error', _("This email already belongs to somebody else.")

            # done checking the email, set it
            request.user.email = new_email


        if not 'jid' in request.user.auth_attribs:
            # try to get the jid
            new_jid = wikiutil.clean_input(form.get('jid', '')).strip()

            jid_changed = request.user.jid != new_jid
            previous_jid = request.user.jid

            if new_jid and request.cfg.user_jid_unique:
                other = user.get_by_jabber_id(request, new_jid)
                if other is not None and other.id != request.user.id:
                    return 'error', _("This jabber id already belongs to somebody else.")

            if jid_changed:
                set_event = events.JabberIDSetEvent(request, new_jid)
                unset_event = events.JabberIDUnsetEvent(request, previous_jid)
                events.send_event(unset_event)
                events.send_event(set_event)

            # done checking the JID, set it
            request.user.jid = new_jid


        if not 'aliasname' in request.user.auth_attribs:
            # aliasname
<<<<<<< HEAD
            request.user.aliasname = wikiutil.clean_input(form.get('aliasname', ''))
=======
            request.user.aliasname = wikiutil.clean_input(form.get('aliasname', [''])[0]).strip()
>>>>>>> 9545b40d

        # editor size
        request.user.edit_rows = util.web.getIntegerInput(request, 'edit_rows',
                                                          request.user.edit_rows, 10, 60)

        # try to get the editor
<<<<<<< HEAD
        request.user.editor_default = form.get('editor_default', self.cfg.editor_default)
        request.user.editor_ui = form.get('editor_ui', self.cfg.editor_ui)
=======
        request.user.editor_default = wikiutil.clean_input(form.get('editor_default', [self.cfg.editor_default])[0])
        request.user.editor_ui = wikiutil.clean_input(form.get('editor_ui', [self.cfg.editor_ui])[0])
>>>>>>> 9545b40d

        # time zone
        request.user.tz_offset = util.web.getIntegerInput(request, 'tz_offset',
                                                          request.user.tz_offset, -84600, 84600)

        # datetime format
        try:
            dt_d_combined = Settings._date_formats.get(form['datetime_fmt'], '')
            request.user.datetime_fmt, request.user.date_fmt = dt_d_combined.split(' & ')
        except (KeyError, ValueError):
            request.user.datetime_fmt = '' # default
            request.user.date_fmt = '' # default

        # try to get the (optional) theme
<<<<<<< HEAD
        theme_name = form.get('theme_name', self.cfg.theme_default)
=======
        theme_name = wikiutil.clean_input(form.get('theme_name', [self.cfg.theme_default])[0])
>>>>>>> 9545b40d
        if theme_name != request.user.theme_name:
            # if the theme has changed, load the new theme
            # so the user has a direct feedback
            # WARNING: this should be refactored (i.e. theme load
            # after userform handling), cause currently the
            # already loaded theme is just replaced (works cause
            # nothing has been emitted yet)
            request.user.theme_name = theme_name
            if load_theme_fallback(request, theme_name) > 0:
                theme_name = wikiutil.escape(theme_name)
                return 'error', _("The theme '%(theme_name)s' could not be loaded!") % locals()

        # try to get the (optional) preferred language
<<<<<<< HEAD
        request.user.language = form.get('language', '')
=======
        request.user.language = wikiutil.clean_input(form.get('language', [''])[0])
>>>>>>> 9545b40d
        if request.user.language == u'': # For language-statistics
            from MoinMoin import i18n
            request.user.real_language = i18n.get_browser_language(request)
        else:
            request.user.real_language = ''

        # I want to handle all inputs from user_form_fields, but
        # don't want to handle the cases that have already been coded
        # above.
        # This is a horribly fragile kludge that's begging to break.
        # Something that might work better would be to define a
        # handler for each form field, instead of stuffing them all in
        # one long and inextensible method.  That would allow for
        # plugins to provide methods to validate their fields as well.
        already_handled = ['name', 'email',
                           'aliasname', 'edit_rows', 'editor_default',
                           'editor_ui', 'tz_offset', 'datetime_fmt',
                           'theme_name', 'language', 'real_language', 'jid']
        for field in self.cfg.user_form_fields:
            key = field[0]
            if ((key in self.cfg.user_form_disable)
                or (key in already_handled)):
                continue
            default = self.cfg.user_form_defaults[key]
<<<<<<< HEAD
            value = form.get(key, default)
=======
            value = form.get(key, [default])[0]
            value = wikiutil.clean_input(value)
>>>>>>> 9545b40d
            setattr(request.user, key, value)

        # checkbox options
        for key, label in self.cfg.user_checkbox_fields:
            if key not in self.cfg.user_checkbox_disable and key not in self.cfg.user_checkbox_remove:
                value = form.get(key, "0")
                try:
                    value = int(value)
                except ValueError:
                    # value we got is crap, do not setattr this value, just pass
                    pass
                else:
                    setattr(request.user, key, value)

        # quicklinks for navibar
        request.user.quicklinks = self._decode_pagelist('quicklinks')

        # save data
        request.user.save()
        if request.user.disabled:
            # set valid to false so the current request won't
            # show the user as logged-in any more
            request.user.valid = False

        result = _("User preferences saved!")
        return result


    def handle_form(self):
        request = self.request
        form = request.form

        if 'cancel' in form:
            return

        if request.method != 'POST':
            return

        if not wikiutil.checkTicket(request, form['ticket']):
            return

        if 'save' in form: # Save user profile
            return self._save_user_prefs()

    # form generation part

    _date_formats = { # datetime_fmt & date_fmt
        'iso': '%Y-%m-%d %H:%M:%S & %Y-%m-%d',
        'us': '%m/%d/%Y %I:%M:%S %p & %m/%d/%Y',
        'euro': '%d.%m.%Y %H:%M:%S & %d.%m.%Y',
        'rfc': '%a %b %d %H:%M:%S %Y & %a %b %d %Y',
    }

    def _tz_select(self, enabled=True):
        """ Create time zone selection. """
        tz = 0
        if self.request.user.valid:
            tz = int(self.request.user.tz_offset)

        options = []
        now = time.time()
        for halfhour in range(-47, 48):
            offset = halfhour * 1800
            t = now + offset

            options.append((
                str(offset),
                '%s [%s%s:%s]' % (
                    time.strftime(self.cfg.datetime_fmt, util.timefuncs.tmtuple(t)),
                    "+-"[offset < 0],
                    "%02d" % (abs(offset) / 3600),
                    "%02d" % (abs(offset) % 3600 / 60),
                ),
            ))

        return util.web.makeSelection('tz_offset', options, str(tz), 1, False, enabled)


    def _dtfmt_select(self):
        """ Create date format selection. """
        _ = self._
        try:
            dt_d_combined = '%s & %s' % (self.request.user.datetime_fmt, self.request.user.date_fmt)
            selected = [
                k for k, v in self._date_formats.items()
                    if v == dt_d_combined][0]
        except IndexError:
            selected = ''
        options = [('', _('Default'))] + self._date_formats.items()

        return util.web.makeSelection('datetime_fmt', options, selected)


    def _lang_select(self, enabled=True):
        """ Create language selection. """
        from MoinMoin import i18n
        _ = self._
        cur_lang = self.request.user.valid and self.request.user.language or ''
        langs = i18n.wikiLanguages().items()
        langs.sort(lambda x, y: cmp(x[1]['x-language'], y[1]['x-language']))
        options = [('', _('<Browser setting>'))]
        for lang in langs:
            name = lang[1]['x-language']
            options.append((lang[0], name))

        return util.web.makeSelection('language', options, cur_lang, 1, False, enabled)

    def _theme_select(self):
        """ Create theme selection. """
        cur_theme = self.request.user.valid and self.request.user.theme_name or self.cfg.theme_default
        options = [("<default>", "<%s>" % self._("Default"))]
        for theme in wikiutil.getPlugins('theme', self.request.cfg):
            options.append((theme, theme))

        return util.web.makeSelection('theme_name', options, cur_theme)

    def _editor_default_select(self):
        """ Create editor selection. """
        editor_default = self.request.user.valid and self.request.user.editor_default or self.cfg.editor_default
        options = [("<default>", "<%s>" % self._("Default"))]
        for editor in ['text', 'gui', ]:
            options.append((editor, editor))
        return util.web.makeSelection('editor_default', options, editor_default)

    def _editor_ui_select(self):
        """ Create editor selection. """
        editor_ui = self.request.user.valid and self.request.user.editor_ui or self.cfg.editor_ui
        options = [("<default>", "<%s>" % self._("Default")),
                   ("theonepreferred", self._("the one preferred")),
                   ("freechoice", self._("free choice")),
                  ]
        return util.web.makeSelection('editor_ui', options, editor_ui)


    def create_form(self):
        """ Create the complete HTML form code. """
        _ = self._
        request = self.request
        self._form = self.make_form()

        if request.user.valid:
            buttons = [('save', _('Save')), ('cancel', _('Cancel')), ]
            uf_remove = self.cfg.user_form_remove
            uf_disable = self.cfg.user_form_disable
            for attr in request.user.auth_attribs:
                uf_disable.append(attr)
            for key, label, type, length, textafter in self.cfg.user_form_fields:
                default = self.cfg.user_form_defaults[key]
                if not key in uf_remove:
                    if key in uf_disable:
                        self.make_row(_(label),
                                  [html.INPUT(type=type, size=length, name=key, disabled="disabled",
                                   value=getattr(request.user, key)), ' ', _(textafter), ])
                    else:
                        self.make_row(_(label),
                                  [html.INPUT(type=type, size=length, name=key, value=getattr(request.user, key)), ' ', _(textafter), ])

            if not self.cfg.theme_force and not "theme_name" in self.cfg.user_form_remove:
                self.make_row(_('Preferred theme'), [self._theme_select()])

            if not self.cfg.editor_force:
                if not "editor_default" in self.cfg.user_form_remove:
                    self.make_row(_('Editor Preference'), [self._editor_default_select()])
                if not "editor_ui" in self.cfg.user_form_remove:
                    self.make_row(_('Editor shown on UI'), [self._editor_ui_select()])

            if not "tz_offset" in self.cfg.user_form_remove:
                self.make_row(_('Time zone'), [
                    _('Your time is'), ' ',
                    self._tz_select(),
                    html.BR(),
                    _('Server time is'), ' ',
                    time.strftime(self.cfg.datetime_fmt, util.timefuncs.tmtuple()),
                    ' (UTC)',
                ])

            if not "datetime_fmt" in self.cfg.user_form_remove:
                self.make_row(_('Date format'), [self._dtfmt_select()])

            if not "language" in self.cfg.user_form_remove:
                self.make_row(_('Preferred language'), [self._lang_select()])

            # boolean user options
            bool_options = []
            checkbox_fields = self.cfg.user_checkbox_fields
            checkbox_fields.sort(lambda a, b: cmp(a[1](_), b[1](_)))
            for key, label in checkbox_fields:
                if not key in self.cfg.user_checkbox_remove:
                    bool_options.extend([
                        html.INPUT(type="checkbox", name=key, value="1",
                            checked=getattr(request.user, key, 0),
                            disabled=key in self.cfg.user_checkbox_disable and True or None),
                        ' ', label(_), html.BR(),
                    ])
            self.make_row(_('General options'), bool_options, valign="top")

            self.make_row(_('Quick links'), [
                html.TEXTAREA(name="quicklinks", rows="6", cols="50")
                    .append('\n'.join(request.user.getQuickLinks())),
            ], valign="top")

            self._form.append(html.INPUT(type="hidden", name="action", value="userprefs"))
            self._form.append(html.INPUT(type="hidden", name="handler", value="prefs"))

            ticket = wikiutil.createTicket(request)
            self._form.append(html.INPUT(type="hidden", name="ticket", value="%s" % ticket))

        # Add buttons
        button_cell = []
        for name, label in buttons:
            if not name in self.cfg.user_form_remove:
                button_cell.extend([
                    html.INPUT(type="submit", name=name, value=label),
                    ' ',
                ])
        self.make_row('', button_cell)

        return unicode(self._form)<|MERGE_RESOLUTION|>--- conflicted
+++ resolved
@@ -62,11 +62,7 @@
 
         if not 'name' in request.user.auth_attribs:
             # Require non-empty name
-<<<<<<< HEAD
-            new_name = form.get('name', request.user.name)
-=======
-            new_name = wikiutil.clean_input(form.get('name', [request.user.name])[0]).strip()
->>>>>>> 9545b40d
+            new_name = wikiutil.clean_input(form.get('name', request.user.name)).strip()
 
             # Don't allow changing the name to an invalid one
             if not user.isValidName(request, new_name):
@@ -89,12 +85,7 @@
 
         if not 'email' in request.user.auth_attribs:
             # try to get the email
-<<<<<<< HEAD
-            new_email = wikiutil.clean_input(form.get('email', request.user.email))
-            new_email = new_email.strip()
-=======
-            new_email = wikiutil.clean_input(form.get('email', [request.user.email])[0]).strip()
->>>>>>> 9545b40d
+            new_email = wikiutil.clean_input(form.get('email', request.user.email)).strip()
 
             # Require email
             if not new_email and 'email' not in request.cfg.user_form_remove:
@@ -135,24 +126,15 @@
 
         if not 'aliasname' in request.user.auth_attribs:
             # aliasname
-<<<<<<< HEAD
-            request.user.aliasname = wikiutil.clean_input(form.get('aliasname', ''))
-=======
-            request.user.aliasname = wikiutil.clean_input(form.get('aliasname', [''])[0]).strip()
->>>>>>> 9545b40d
+            request.user.aliasname = wikiutil.clean_input(form.get('aliasname', '')).strip()
 
         # editor size
         request.user.edit_rows = util.web.getIntegerInput(request, 'edit_rows',
                                                           request.user.edit_rows, 10, 60)
 
         # try to get the editor
-<<<<<<< HEAD
-        request.user.editor_default = form.get('editor_default', self.cfg.editor_default)
-        request.user.editor_ui = form.get('editor_ui', self.cfg.editor_ui)
-=======
-        request.user.editor_default = wikiutil.clean_input(form.get('editor_default', [self.cfg.editor_default])[0])
-        request.user.editor_ui = wikiutil.clean_input(form.get('editor_ui', [self.cfg.editor_ui])[0])
->>>>>>> 9545b40d
+        request.user.editor_default = wikiutil.clean_input(form.get('editor_default', self.cfg.editor_default))
+        request.user.editor_ui = wikiutil.clean_input(form.get('editor_ui', self.cfg.editor_ui))
 
         # time zone
         request.user.tz_offset = util.web.getIntegerInput(request, 'tz_offset',
@@ -167,11 +149,7 @@
             request.user.date_fmt = '' # default
 
         # try to get the (optional) theme
-<<<<<<< HEAD
-        theme_name = form.get('theme_name', self.cfg.theme_default)
-=======
-        theme_name = wikiutil.clean_input(form.get('theme_name', [self.cfg.theme_default])[0])
->>>>>>> 9545b40d
+        theme_name = wikiutil.clean_input(form.get('theme_name', self.cfg.theme_default))
         if theme_name != request.user.theme_name:
             # if the theme has changed, load the new theme
             # so the user has a direct feedback
@@ -185,11 +163,7 @@
                 return 'error', _("The theme '%(theme_name)s' could not be loaded!") % locals()
 
         # try to get the (optional) preferred language
-<<<<<<< HEAD
-        request.user.language = form.get('language', '')
-=======
-        request.user.language = wikiutil.clean_input(form.get('language', [''])[0])
->>>>>>> 9545b40d
+        request.user.language = wikiutil.clean_input(form.get('language', ''))
         if request.user.language == u'': # For language-statistics
             from MoinMoin import i18n
             request.user.real_language = i18n.get_browser_language(request)
@@ -214,12 +188,8 @@
                 or (key in already_handled)):
                 continue
             default = self.cfg.user_form_defaults[key]
-<<<<<<< HEAD
             value = form.get(key, default)
-=======
-            value = form.get(key, [default])[0]
             value = wikiutil.clean_input(value)
->>>>>>> 9545b40d
             setattr(request.user, key, value)
 
         # checkbox options
