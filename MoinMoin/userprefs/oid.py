# -*- coding: iso-8859-1 -*-
"""
    MoinMoin - OpenID preferences

    @copyright: 2007     MoinMoin:JohannesBerg
    @license: GNU GPL, see COPYING for details.
"""

from MoinMoin import wikiutil, user
from MoinMoin.widget import html
from MoinMoin.userprefs import UserPrefBase
from MoinMoin.support.python_compatibility import hash_new

try:
    from MoinMoin.auth.openidrp import OpenIDAuth
    from MoinMoin.util.moinoid import MoinOpenIDStore
    from openid.consumer import consumer
    from openid.yadis.discover import DiscoveryFailure
    from openid.fetchers import HTTPFetchingError
    _openid_disabled = False
except ImportError:
    _openid_disabled = True


class Settings(UserPrefBase):
    def __init__(self, request):
        """ Initialize OpenID settings form. """
        UserPrefBase.__init__(self, request)
        self.request = request
        self._ = request.getText
        self.cfg = request.cfg
        _ = self._
        self.title = _("OpenID settings")
        openid_auth = False
        if not _openid_disabled:
            for authm in self.request.cfg.auth:
                if isinstance(authm, OpenIDAuth):
                    openid_auth = True
                    break
        if not openid_auth:
            self.allowed = lambda: False

    def _handle_remove(self):
        _ = self.request.getText
        if not hasattr(self.request.user, 'openids'):
            return
        openids = self.request.user.openids[:]
        for oid in self.request.user.openids:
            name = "rm-%s" % hash_new('sha1', oid).hexdigest()
            if name in self.request.form:
                openids.remove(oid)
        if not openids and len(self.request.cfg.auth) == 1:
            return 'error', _("Cannot remove all OpenIDs.")
        self.request.user.openids = openids
        self.request.user.save()
        return 'info', _("The selected OpenIDs have been removed.")

    def _handle_add(self):
        _ = self.request.getText
        request = self.request

        openid_id = request.form.get('openid_identifier', '')
        if not openid_id:
            return 'error', _("No OpenID given.")

        if (hasattr(self.request.user, 'openids') and
            openid_id in request.user.openids):
            return 'error', _("OpenID is already present.")

        oidconsumer = consumer.Consumer(request.session,
                                        MoinOpenIDStore(self.request))
        try:
            oidreq = oidconsumer.begin(openid_id)
        except HTTPFetchingError:
            return 'error', _('Failed to resolve OpenID.')
        except DiscoveryFailure:
            return 'error', _('OpenID discovery failure, not a valid OpenID.')
        else:
            if oidreq is None:
                return 'error', _("No OpenID given.") # ??

            qstr = {'action': 'userprefs',
                    'handler': 'oid',
                    'oid.return': '1'}
            return_to = request.getQualifiedURL(request.page.url(request, qstr))
            trust_root = request.url_root
            if oidreq.shouldSendRedirect():
                redirect_url = oidreq.redirectURL(trust_root, return_to)
                request.http_redirect(redirect_url)
            else:
                form_html = oidreq.formMarkup(trust_root, return_to,
                    form_tag_attrs={'id': 'openid_message'})
                request.session['openid.prefs.form_html'] = form_html


    def _handle_oidreturn(self):
        request = self.request
        _ = request.getText

        oidconsumer = consumer.Consumer(request.session,
                                        MoinOpenIDStore(request))
        query = {}
        for key in request.form:
<<<<<<< HEAD
            query[key] = request.form[key]
        qstr = wikiutil.makeQueryString({'action': 'userprefs',
                                         'handler': 'oid',
                                         'oid.return': '1'})
=======
            query[key] = request.form[key][0]
        qstr = {'action': 'userprefs',
                'handler': 'oid',
                'oid.return': '1'}
>>>>>>> f095a2ea
        return_to = request.getQualifiedURL(request.page.url(request, qstr))
        info = oidconsumer.complete(query, return_to)
        if info.status == consumer.FAILURE:
            return 'error', _('OpenID error: %s.') % info.message
        elif info.status == consumer.CANCEL:
            return 'info', _('Verification canceled.')
        elif info.status == consumer.SUCCESS:
            if not hasattr(self.request.user, 'openids'):
                request.user.openids = []

            if info.identity_url in request.user.openids:
                return 'error', _("OpenID is already present.")

            if user.getUserIdByOpenId(request, info.identity_url):
                return 'error', _("This OpenID is already used for another account.")

            # all fine
            request.user.openids.append(info.identity_url)
            request.user.save()
            return 'info', _("OpenID added successfully.")
        else:
            return 'error', _('OpenID failure.')


    def handle_form(self):
        _ = self._
        form = self.request.form

        if self.request.values.has_key('oid.return'):
            return self._handle_oidreturn()

        if form.has_key('cancel'):
            return

        if self.request.method != 'POST':
            return

        if form.has_key('remove'):
            return self._handle_remove()

        if form.has_key('add'):
            return self._handle_add()

        return

    def _make_form(self):
        action = "%s%s" % (self.request.script_root, self.request.path)
        _form = html.FORM(action=action)
        _form.append(html.INPUT(type="hidden", name="action", value="userprefs"))
        _form.append(html.INPUT(type="hidden", name="handler", value="oid"))
        return _form

    def _make_row(self, label, cell, **kw):
        """ Create a row in the form table.
        """
        self._table.append(html.TR().extend([
            html.TD(**kw).extend([html.B().append(label), '   ']),
            html.TD().extend(cell),
        ]))

    def _oidlist(self):
        _ = self.request.getText
        form = self._make_form()
        for oid in self.request.user.openids:
            name = "rm-%s" % hash_new('sha1', oid).hexdigest()
            form.append(html.INPUT(type="checkbox", name=name, id=name))
            form.append(html.LABEL(for_=name).append(html.Text(oid)))
            form.append(html.BR())
        self._make_row(_("Current OpenIDs"), [form], valign='top')
        label = _("Remove selected")
        form.append(html.BR())
        form.append(html.INPUT(type="submit", name="remove", value=label))

    def _addoidform(self):
        _ = self.request.getText
        form = self._make_form()
        # go back to this page
        form.append(html.INPUT(type="hidden", name="sub", value="oid"))
        label = _("Add OpenID")
        form.append(html.INPUT(type="text", size="32",
                               name="openid_identifier",
                               id="openididentifier"))
        form.append(html.BR())
        form.append(html.INPUT(type="submit", name="add", value=label))
        self._make_row(_('Add OpenID'), [form])

    def create_form(self):
        """ Create the complete HTML form code. """
        _ = self._

        ret = html.P()
        # Use the user interface language and direction
        lang_attr = self.request.theme.ui_lang_attr()
        ret.append(html.Raw('<div %s>' % lang_attr))
        self._table = html.TABLE(border="0")
        ret.append(self._table)
        ret.append(html.Raw("</div>"))

        request = self.request

        if 'openid.prefs.form_html' in request.session:
            txt = _('OpenID verification requires that you click this button:')
            # create JS to automatically submit the form if possible
            submitjs = """<script type="text/javascript">
<!--//
document.getElementById("openid_message").submit();
//-->
</script>
"""
            oidhtml = request.session['openid.prefs.form_html']
            del request.session['openid.prefs.form_html']
            return ''.join([txt, oidhtml, submitjs])

        if hasattr(request.user, 'openids') and request.user.openids:
            self._oidlist()
        self._addoidform()

        form = self._make_form()
        label = _("Cancel")
        form.append(html.INPUT(type="submit", name='cancel', value=label))
        self._make_row('', [form])
        return unicode(ret)<|MERGE_RESOLUTION|>--- conflicted
+++ resolved
@@ -101,17 +101,10 @@
                                         MoinOpenIDStore(request))
         query = {}
         for key in request.form:
-<<<<<<< HEAD
             query[key] = request.form[key]
-        qstr = wikiutil.makeQueryString({'action': 'userprefs',
-                                         'handler': 'oid',
-                                         'oid.return': '1'})
-=======
-            query[key] = request.form[key][0]
         qstr = {'action': 'userprefs',
                 'handler': 'oid',
                 'oid.return': '1'}
->>>>>>> f095a2ea
         return_to = request.getQualifiedURL(request.page.url(request, qstr))
         info = oidconsumer.complete(query, return_to)
         if info.status == consumer.FAILURE:
