--- conflicted
+++ resolved
@@ -58,31 +58,9 @@
         self._ = None
         self.in_pre = 0
 
-<<<<<<< HEAD
         self.formatting_rules = self.formatting_rules % {'macronames': u'|'.join(macro.getNames(self.request.cfg))}
 
     # no change
-=======
-    def _replace(self, key):
-        """ replace a item_name if it is in the renames dict
-            key is either a 2-tuple ('PAGE', pagename)
-            or a 3-tuple ('FILE', pagename, filename)
-        """
-        current_page = self.pagename
-        item_type, page_name, file_name = (key + (None, ))[:3]
-        abs_page_name = wikiutil.AbsPageName(current_page, page_name)
-        if item_type == 'PAGE':
-            item_name = page_name
-            key = (item_type, abs_page_name)
-        elif item_type == 'FILE':
-            item_name = file_name
-            key = (item_type, abs_page_name, file_name)
-        new_name = self.renames.get(key, item_name)
-        if new_name != item_name and abs_page_name != page_name:
-            pass # TODO we have to fix the (absolute) new_name to be a relative name (as it was before)
-        return new_name
->>>>>>> e34598b7
-
     def return_word(self, word):
         return word
     _emph_repl = return_word
@@ -125,7 +103,7 @@
         """
         current_page = self.pagename
         item_type, page_name, file_name = (key + (None, ))[:3]
-        abs_page_name = wikiutil.AbsPageName(self.request, current_page, page_name)
+        abs_page_name = wikiutil.AbsPageName(current_page, page_name)
         if item_type == 'PAGE':
             item_name = page_name
             key = (item_type, abs_page_name)
