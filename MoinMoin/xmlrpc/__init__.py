# -*- coding: iso-8859-1 -*-
"""
    MoinMoin - Wiki XMLRPC v1 and v2 Interface + plugin extensions

    Parts of this code are based on Juergen Hermann's wikirpc.py,
    Les Orchard's "xmlrpc.cgi" and further work by Gustavo Niemeyer.

    See http://www.ecyrd.com/JSPWiki/Wiki.jsp?page=WikiRPCInterface
    and http://www.decafbad.com/twiki/bin/view/Main/XmlRpcToWiki
    for specs on many of the functions here.

    See also http://www.jspwiki.org/Wiki.jsp?page=WikiRPCInterface2
    for the new stuff.

    The main difference between v1 and v2 is that v2 relies on utf-8
    as transport encoding. No url-encoding and no base64 anymore, except
    when really necessary (like for transferring binary files like
    attachments maybe).

<<<<<<< HEAD
    @copyright: 2003-2008 MoinMoin:ThomasWaldmann,
                2004-2006 MoinMoin:AlexanderSchremmer
=======
    @copyright: 2003-2009 MoinMoin:ThomasWaldmann,
                2004-2006 MoinMoin:AlexanderSchremmer,
>>>>>>> 5913e7aa
                2007-2009 MoinMoin:ReimarBauer
    @license: GNU GPL, see COPYING for details
"""
from MoinMoin.util import pysupport

modules = pysupport.getPackageModules(__file__)

import os, sys, time, xmlrpclib

from MoinMoin import log
logging = log.getLogger(__name__)

from MoinMoin import auth, config, user, wikiutil
from MoinMoin.Page import Page
from MoinMoin.PageEditor import PageEditor
from MoinMoin.logfile import editlog
from MoinMoin.action import AttachFile
from MoinMoin import caching


logging_tearline = '- XMLRPC %s ' + '-' * 40

class XmlRpcBase:
    """
    XMLRPC base class with common functionality of wiki xmlrpc v1 and v2
    """
    def __init__(self, request):
        """
        Initialize an XmlRpcBase object.
        @param request: the request object
        """
        self.request = request
        self.version = None # this has to be defined in derived class
        self.cfg = request.cfg

    #############################################################################
    ### Helper functions
    #############################################################################

    def _instr(self, text):
        """
        Convert inbound string.

        @param text: the text to convert (encoded str or unicode)
        @rtype: unicode
        @return: text as unicode
        """
        raise NotImplementedError("please implement _instr in derived class")

    def _outstr(self, text):
        """
        Convert outbound string.

        @param text: the text to convert (encoded str or unicode)
        @rtype: str
        @return: text as encoded str
        """
        raise NotImplementedError("please implement _outstr in derived class")

    def _inlob(self, text):
        """
        Convert inbound base64-encoded utf-8 to Large OBject.

        @param text: the text to convert
        @rtype: unicode
        @return: text
        """
        text = text.data # this is a already base64-decoded 8bit string
        text = unicode(text, 'utf-8')
        return text

    def _outlob(self, text):
        """
        Convert outbound Large OBject to base64-encoded utf-8.

        @param text: the text, either unicode or utf-8 string
        @rtype: str
        @return: xmlrpc Binary object
        """
        if isinstance(text, unicode):
            text = text.encode('utf-8')
        else:
            if config.charset != 'utf-8':
                text = unicode(text, config.charset).encode('utf-8')
        return xmlrpclib.Binary(text)

    def _dump_exc(self):
        """
        Convert an exception to a string.

        @rtype: str
        @return: traceback as string
        """
        import traceback

        return "%s: %s\n%s" % (
            sys.exc_info()[0],
            sys.exc_info()[1],
            '\n'.join(traceback.format_tb(sys.exc_info()[2])),
        )

    def process(self):
        """
        xmlrpc v1 and v2 dispatcher
        """
        request = self.request
        try:
            if 'xmlrpc' in self.request.cfg.actions_excluded:
                # we do not handle xmlrpc v1 and v2 differently
                response = xmlrpclib.Fault(1, "This moin wiki does not allow xmlrpc method calls.")
            else:
                data = request.in_data

                try:
                    params, method = xmlrpclib.loads(data)
                except:
                    # if anything goes wrong here, we want to see the raw data:
                    logging.debug("Length of raw data: %d bytes" % len(data))
                    logging.debug(logging_tearline % 'request raw data begin')
                    logging.debug('%r' % data)
                    logging.debug(logging_tearline % 'request raw data end')
                    raise

                logging.debug(logging_tearline % 'request parsed data begin')
                logging.debug('%s(%r)' % (method, params))
                logging.debug(logging_tearline % 'request parsed data end')

                response = self.dispatch(method, params)
        except:
            logging.exception("An exception occurred (this is also sent as fault response to the client):")
            # report exception back to client
            response = xmlrpclib.dumps(xmlrpclib.Fault(1, self._dump_exc()))
        else:
            logging.debug(logging_tearline % 'response begin')
            logging.debug(response)
            logging.debug(logging_tearline % 'response end')

            if isinstance(response, xmlrpclib.Fault):
                response = xmlrpclib.dumps(response)
            else:
                # wrap response in a singleton tuple
                response = (response, )
                # serialize it
                response = xmlrpclib.dumps(response, methodresponse=1, allow_none=True)

        request = request.request
        request.content_type = 'text/xml'
        request.data = response
        return request

    def dispatch(self, method, params):
        """
        call dispatcher - for method==xxx it either locates a method called
        xmlrpc_xxx or loads a plugin from plugin/xmlrpc/xxx.py
        """
        method = method.replace(".", "_")

        try:
            fn = getattr(self, 'xmlrpc_' + method)
        except AttributeError:
            try:
                fn = wikiutil.importPlugin(self.request.cfg, 'xmlrpc',
                                           method, 'execute')
            except wikiutil.PluginMissingError:
                response = xmlrpclib.Fault(1, "No such method: %s." %
                                           method)
            else:
                response = fn(self, *params)
        else:
            response = fn(*params)

        return response

    # Common faults -----------------------------------------------------

    def notAllowedFault(self):
        return xmlrpclib.Fault(1, "You are not allowed to read this page.")

    def noSuchPageFault(self):
        return xmlrpclib.Fault(1, "No such page was found.")

    def noLogEntryFault(self):
        return xmlrpclib.Fault(1, "No log entry was found.")

    #############################################################################
    ### System methods
    #############################################################################

    def xmlrpc_system_multicall(self, call_list):
        """
        system.multicall([{'methodName': 'add', 'params': [2, 2]}, ...]) => [[4], ...]

        Allows the caller to package multiple XML-RPC calls into a single
        request.

        See http://www.xmlrpc.com/discuss/msgReader$1208

        Copied from SimpleXMLRPCServer.py
        """

        results = []
        for call in call_list:
            method_name = call['methodName']
            params = call['params']

            try:
                # XXX A marshalling error in any response will fail the entire
                # multicall. If someone cares they should fix this.
                result = self.dispatch(method_name, params)

                if not isinstance(result, xmlrpclib.Fault):
                    results.append([result])
                else:
                    results.append(
                        {'faultCode': result.faultCode,
                         'faultString': result.faultString}
                        )
            except:
                results.append(
                    {'faultCode': 1,
                     'faultString': "%s:%s" % (sys.exc_type, sys.exc_value)}
                    )

        return results

    #############################################################################
    ### Interface implementation
    #############################################################################

    def xmlrpc_getRPCVersionSupported(self):
        """
        Returns version of the Wiki xmlrpc API.

        @rtype: int
        @return: 1 or 2 (wikirpc version)
        """
        return self.version

    def xmlrpc_getAllPages(self):
        """
        Get all pages readable by current user

        @rtype: list
        @return: a list of all pages.
        """

        # the official WikiRPC interface is implemented by the extended method as well
        return self.xmlrpc_getAllPagesEx()


    def xmlrpc_getAllPagesEx(self, opts=None):
        """
        Get all pages readable by current user. Not an WikiRPC method.

        @param opts: dictionary that can contain the following arguments:
                include_system:: set it to false if you do not want to see system pages
                include_revno:: set it to True if you want to have lists with [pagename, revno]
                include_deleted:: set it to True if you want to include deleted pages
                exclude_non_writable:: do not include pages that the current user may not write to
                include_underlay:: return underlay pagenames as well
                prefix:: the page name must begin with this prefix to be included
                mark_deleted:: returns the revision number -rev_no if the page was deleted.
                    Makes only sense if you enable include_revno and include_deleted.
        @rtype: list
        @return: a list of all pages.
        """
        from MoinMoin.wikisync import normalise_pagename
        options = {"include_system": True, "include_revno": False, "include_deleted": False,
                   "exclude_non_writable": False, "include_underlay": True, "prefix": "",
                   "pagelist": None, "mark_deleted": False}
        if opts is not None:
            options.update(opts)

        if not options["include_system"]:
            p_filter = lambda name: not wikiutil.isSystemPage(self.request, name)
        else:
            p_filter = lambda name: True

        if options["exclude_non_writable"]:
            p_filter = lambda name, p_filter=p_filter: p_filter(name) and self.request.user.may.write(name)

        if options["prefix"] or options["pagelist"]:
            def p_filter(name, p_filter=p_filter, prefix=(options["prefix"] or ""), pagelist=options["pagelist"]):
                if not p_filter(name):
                    return False
                n_name = normalise_pagename(name, prefix)
                if not n_name:
                    return False
                if not pagelist:
                    return True
                return n_name in pagelist

        pagelist = self.request.rootpage.getPageList(filter=p_filter, exists=not options["include_deleted"],
                                                     include_underlay=options["include_underlay"],
                                                     return_objects=options["include_revno"])

        if options['include_revno']:
            pages = []
            for page in pagelist:
                revno = page.get_real_rev()
                if options["mark_deleted"] and not page.exists():
                    revno = -revno
                pages.append([self._outstr(page.page_name), revno])
            return pages
        else:
            return [self._outstr(page) for page in pagelist]

    def xmlrpc_getRecentChanges(self, date):
        """
        Get RecentChanges since date

        @param date: date since when rc will be listed
        @rtype: list
        @return: a list of changed pages since date, which should be in
            UTC. The result is a list, where each element is a struct:
            * name (string) :
                Name of the page. The name is in UTF-8.
            * lastModified (date) :
                Date of last modification, in UTC.
            * author (string) :
                Name of the author (if available). UTF-8.
            * version (int) :
                Current version.
        """

        return_items = []

        edit_log = editlog.EditLog(self.request)
        for log in edit_log.reverse():
            # get last-modified UTC (DateTime) from log
            gmtuple = tuple(time.gmtime(wikiutil.version2timestamp(log.ed_time_usecs)))
            lastModified_date = xmlrpclib.DateTime(gmtuple)

            # skip if older than "date"
            if lastModified_date < date:
                break

            # skip if knowledge not permitted
            if not self.request.user.may.read(log.pagename):
                continue

            # get page name (str) from log
            pagename_str = self._outstr(log.pagename)

            # get user name (str) from log
            author_str = log.hostname
            if log.userid:
                userdata = user.User(self.request, log.userid)
                if userdata.name:
                    author_str = userdata.name
            author_str = self._outstr(author_str)

            return_item = {'name': pagename_str,
                           'lastModified': lastModified_date,
                           'author': author_str,
                           'version': int(log.rev) }
            return_items.append(return_item)

        return return_items

    def xmlrpc_getPageInfo(self, pagename):
        """
        Invoke xmlrpc_getPageInfoVersion with rev=None
        """
        return self.xmlrpc_getPageInfoVersion(pagename, rev=None)

    def xmlrpc_getPageInfoVersion(self, pagename, rev):
        """
        Return page information for specific revision

        @param pagename: the name of the page (utf-8)
        @param rev: revision to get info about (int)
        @rtype: dict
        @return: page information
            * name (string): the canonical page name, UTF-8.
            * lastModified (date): Last modification date, UTC.
            * author (string): author name, UTF-8.
            * version (int): current version

        """
        pn = self._instr(pagename)

        # User may read this page?
        if not self.request.user.may.read(pn):
            return self.notAllowedFault()

        if rev is not None:
            page = Page(self.request, pn, rev=rev)
        else:
            page = Page(self.request, pn)
            rev = page.current_rev()

        # Non existing page?
        if not page.exists():
            return self.noSuchPageFault()

        # Get page info
        edit_info = page.edit_info()
        if not edit_info:
            return self.noLogEntryFault()

        mtime = wikiutil.version2timestamp(long(edit_info['timestamp'])) # must be long for py 2.2.x
        gmtuple = tuple(time.gmtime(mtime))

        version = rev # our new rev numbers: 1,2,3,4,....

        #######################################################################
        # BACKWARDS COMPATIBILITY CODE - remove when 1.2.x is regarded stone age
        # as we run a feed for BadContent on MoinMaster, we want to stay
        # compatible here for a while with 1.2.x moins asking us for BadContent
        # 1.3 uses the lastModified field for checking for updates, so it
        # should be no problem putting the old UNIX timestamp style of version
        # number in the version field
        if self.request.cfg.sitename == 'MoinMaster' and pagename == 'BadContent':
            version = int(mtime)
        #######################################################################

        return {
            'name': self._outstr(page.page_name),
            'lastModified': xmlrpclib.DateTime(gmtuple),
            'author': self._outstr(edit_info['editor']),
            'version': version,
            }

    def xmlrpc_getPage(self, pagename):
        """
        Invoke xmlrpc_getPageVersion with rev=None
        """
        return self.xmlrpc_getPageVersion(pagename, rev=None)

    def xmlrpc_getPageVersion(self, pagename, rev):
        """
        Get raw text from specific revision of pagename

        @param pagename: pagename (utf-8)
        @param rev: revision number (int)
        @rtype: str
        @return: utf-8 encoded page data
        """
        pagename = self._instr(pagename)

        # User may read page?
        if not self.request.user.may.read(pagename):
            return self.notAllowedFault()

        if rev is not None:
            page = Page(self.request, pagename, rev=rev)
        else:
            page = Page(self.request, pagename)

        # Non existing page?
        if not page.exists():
            return self.noSuchPageFault()

        # Return page raw text
        if self.version == 2:
            return self._outstr(page.get_raw_body())
        elif self.version == 1:
            return self._outlob(page.get_raw_body())

    def xmlrpc_getPageHTML(self, pagename):
        """
        Invoke xmlrpc_getPageHTMLVersion with rev=None
        """
        return self.xmlrpc_getPageHTMLVersion(pagename, rev=None)

    def xmlrpc_getPageHTMLVersion(self, pagename, rev):
        """
        Get HTML of from specific revision of pagename

        @param pagename: the page name (utf-8)
        @param rev: revision number (int)
        @rtype: str
        @return: page in rendered HTML (utf-8)
        """
        pagename = self._instr(pagename)

        # User may read page?
        if not self.request.user.may.read(pagename):
            return self.notAllowedFault()

        if rev is not None:
            page = Page(self.request, pagename, rev=rev)
        else:
            page = Page(self.request, pagename)

        # Non existing page?
        if not page.exists():
            return self.noSuchPageFault()

        # Render page into a buffer
        result = self.request.redirectedOutput(page.send_page, content_only=1)

        # Return rendered page
        if self.version == 2:
            return self._outstr(result)
        elif self.version == 1:
            return xmlrpclib.Binary(result)

    def xmlrpc_listLinks(self, pagename):
        """
        list links for a given page
        @param pagename: the page name
        @rtype: list
        @return: links of the page, structs, with the following elements
            * name (string) : The page name or URL the link is to, UTF-8 encoding.
            * type (int) : The link type. Zero (0) for internal Wiki
              link, one (1) for external link (URL - image link, whatever).
        """
        pagename = self._instr(pagename)

        # User may read page?
        if not self.request.user.may.read(pagename):
            return self.notAllowedFault()

        page = Page(self.request, pagename)

        # Non existing page?
        if not page.exists():
            return self.noSuchPageFault()

        links_out = []
        for link in page.getPageLinks(self.request):
            links_out.append({'name': self._outstr(link), 'type': 0 })
        return links_out

    def xmlrpc_putPage(self, pagename, pagetext):
        """
        save a page / change a page to a new text
        @param pagename: the page name (unicode or utf-8)
        @param pagetext: the new page text (content, unicode or utf-8)
        @rtype: bool
        @return: True on success
        """

        pagename = self._instr(pagename)
        pagename = wikiutil.normalize_pagename(pagename, self.cfg)
        if not pagename:
            return xmlrpclib.Fault("INVALID", "pagename can't be empty")

        # check ACLs
        if not self.request.user.may.write(pagename):
            return xmlrpclib.Fault(1, "You are not allowed to edit this page")

        page = PageEditor(self.request, pagename)
        try:
            if self.version == 2:
                newtext = self._instr(pagetext)
            elif self.version == 1:
                newtext = self._inlob(pagetext)
            msg = page.saveText(newtext, 0)
        except page.SaveError, msg:
            logging.error("SaveError: %s" % msg)
            return xmlrpclib.Fault(1, "%s" % msg)

        # Update pagelinks cache
        page.getPageLinks(self.request)

        return xmlrpclib.Boolean(1)

    def xmlrpc_renamePage(self, pagename, newpagename):
        """
        Renames a page <pagename> to <newpagename>.

        @param pagename: the page name (unicode or utf-8)
        @param newpagename: the new pagename (unicode or utf-8)
        @rtype: bool
        @return: True on success
        """

        pagename = self._instr(pagename)
        pagename = wikiutil.normalize_pagename(pagename, self.cfg)
        if not pagename:
            return xmlrpclib.Fault("INVALID", "pagename can't be empty")

        # check ACLs
        if not (self.request.user.may.delete(pagename) and self.request.user.may.write(newpagename)):
            return xmlrpclib.Fault(1, "You are not allowed to rename this page")
        editor = PageEditor(self.request, pagename)

        try:
            editor.renamePage(newpagename)
        except PageEditor.SaveError, error:
            return xmlrpclib.Fault(1, "Rename failed: %s" % (str(error), ))

        return xmlrpclib.Boolean(1)

    def xmlrpc_revertPage(self, pagename, revision):
        """
        Revert a page to previous revision

        This is mainly intended to be used by the jabber bot.

        @param pagename: the page name (unicode or utf-8)
        @param revision: revision to revert to
        @rtype: bool
        @return: True on success

        """
        if not self.request.user.may.write(pagename):
            return xmlrpclib.Fault(1, "You are not allowed to edit this page")

        rev = int(self._instr(revision))
        editor = PageEditor(self.request, pagename)

        try:
            editor.revertPage(rev)
        except PageEditor.SaveError, error:
            return xmlrpclib.Fault(1, "Revert failed: %s" % (str(error), ))

        return xmlrpclib.Boolean(1)

    def xmlrpc_searchPages(self, query_string):
        """
        Searches pages for query_string.
        Returns a list of tuples (foundpagename, context)
        """
        from MoinMoin import search
        results = search.searchPages(self.request, query_string)
        results.formatter = self.request.html_formatter
        results.request = self.request
        return [(self._outstr(hit.page_name),
                 self._outstr(results.formatContext(hit, 180, 1)))
                for hit in results.hits]

    def xmlrpc_searchPagesEx(self, query_string, search_type, length, case, mtime, regexp):
        """
        Searches pages for query_string - extended version for compatibility

        This function, in contrary to searchPages(), doesn't return HTML-formatted data.

        @param query_string: term to search for
        @param search_type: "text" or "title" search
        @param length: length of context preview (in characters)
        @param case: should the search be case sensitive?
        @param mtime: only output pages modified after mtime
        @param regexp: should the query_string be treates as a regular expression?
        @return: (page name, context preview, page url)
        """
        from MoinMoin import search
        from MoinMoin.formatter.text_plain import Formatter

        kwargs = {"sort": "page_name", "case": case, "regex": regexp}
        if search_type == "title":
            kwargs["titlesearch"] = True

        results = search.searchPages(self.request, query_string, **kwargs)
        results.formatter = Formatter(self.request)
        results.request = self.request

        return [(self._outstr(hit.page_name),
                 self._outstr(results.formatContext(hit, length, 1)),
                 self.request.getQualifiedURL(hit.page.url(self.request, {})))
                for hit in results.hits]

    def xmlrpc_getMoinVersion(self):
        """
        Returns a tuple of the MoinMoin version:
        (project, release, revision)
        """
        from MoinMoin import version
        return (version.project, version.release, version.revision)


    # user profile data transfer

    def xmlrpc_getUserProfile(self):
        """
        Return the user profile data for the current user.
        Use this in a single multicall after applyAuthToken.
        If we have a valid user, returns a dict of items from user profile.
        Otherwise, return an empty dict.
        """
        u = self.request.user
        if not u.valid:
            userdata = {}
        else:
            userdata = dict(u.persistent_items())
        return userdata

    def xmlrpc_getUserLanguageByJID(self, jid):
        """
        Returns user's language given his/her Jabber ID

        It makes no sense to consider this a secret, right? Therefore
        an authentication token is not required. We return a default
        of "en" if user is not found.

        TODO: surge protection? Do we fear account enumeration?
        """
        retval = "en"
        u = user.get_by_jabber_id(self.request, jid)
        if u:
            retval = u.language

        return retval

    # authorization methods

    def xmlrpc_getAuthToken(self, username, password, *args):
        """
        Returns a token which can be used for authentication
        in other XMLRPC calls. If the token is empty, the username
        or the password were wrong.

        Implementation note: token is same as cookie content would be for http session
        """
        request = self.request
        request.session = request.cfg.session_service.get_session(request)

        u = auth.setup_from_session(request, request.session)
        u = auth.handle_login(request, u, username=username, password=password)

        if u and u.valid:
            request.user = u
            request.cfg.session_service.finalize(request, request.session)
            return request.session.sid
        else:
            return ""

    def xmlrpc_getJabberAuthToken(self, jid, secret):
        """
        Returns a token which can be used for authentication.

        This token can be used in other XMLRPC calls. Generation of
        token depends on user's JID and a secret shared between wiki
        and Jabber bot.

        @param jid: a bare Jabber ID
        """
        if self.cfg.secrets['jabberbot'] != secret:
            return ""

        u = self.request.handle_jid_auth(jid)

        if u and u.valid:
            return self._generate_auth_token(u)
        else:
            return ""

    def xmlrpc_applyAuthToken(self, auth_token):
        """
        Applies the auth token and thereby authenticates the user.
        """
        if not auth_token:
            return xmlrpclib.Fault("INVALID", "Empty token.")

        request = self.request
        request.session = request.cfg.session_service.get_session(request, auth_token)
        u = auth.setup_from_session(request, request.session)

        if u and u.valid:
            self.request.user = u
            return "SUCCESS"
        else:
            return xmlrpclib.Fault("INVALID", "Invalid token.")


    def xmlrpc_deleteAuthToken(self, auth_token):
        """
        Delete the given auth token.
        """
        if not auth_token:
            return xmlrpclib.Fault("INVALID", "Empty token.")

        request = self.request
        request.session = request.cfg.session_service.get_session(request, auth_token)
        request.cfg.session_service.destroy_session(request, request.session)

        return "SUCCESS"


    # methods for wiki synchronization

    def xmlrpc_getDiff(self, pagename, from_rev, to_rev, n_name=None):
        """
        Gets the binary difference between two page revisions.

        @param pagename: unicode string qualifying the page name

        @param fromRev: integer specifying the source revision. May be None to
        refer to a virtual empty revision which leads to a diff
        containing the whole page.

        @param toRev: integer specifying the target revision. May be None to
        refer to the current revision. If the current revision is the same
        as fromRev, there will be a special error condition "ALREADY_CURRENT"

        @param n_name: do a tag check verifying that n_name was the normalised
        name of the last tag

        If both fromRev and toRev are None, this function acts similar to getPage, i.e. it will diff("",currentRev).

        @return: Returns a dict:
        * status (not a field, implicit, returned as Fault if not SUCCESS):
        * "SUCCESS" - if the diff could be retrieved successfully
        * "NOT_EXIST" - item does not exist
        * "FROMREV_INVALID" - the source revision is invalid
        * "TOREV_INVALID" - the target revision is invalid
        * "INTERNAL_ERROR" - there was an internal error
        * "INVALID_TAG" - the last tag does not match the supplied normalised name
        * "ALREADY_CURRENT" - this not merely an error condition. It rather means that
         there is no new revision to diff against which is a good thing while
         synchronisation.
        * current: the revision number of the current revision (not the one which was diff'ed against)
        * diff: Binary object that transports a zlib-compressed binary diff (see bdiff.py, taken from Mercurial)
        * conflict: if there is a conflict on the page currently
        """
        from MoinMoin.util.bdiff import textdiff, compress
        from MoinMoin.wikisync import TagStore

        pagename = self._instr(pagename)
        if n_name is not None:
            n_name = self._instr(n_name)

        # User may read page?
        if not self.request.user.may.read(pagename):
            return self.notAllowedFault()

        def allowed_rev_type(data):
            if data is None:
                return True
            return isinstance(data, int) and data > 0

        if not allowed_rev_type(from_rev):
            return xmlrpclib.Fault("FROMREV_INVALID", "Incorrect type for from_rev.")

        if not allowed_rev_type(to_rev):
            return xmlrpclib.Fault("TOREV_INVALID", "Incorrect type for to_rev.")

        currentpage = Page(self.request, pagename)
        if not currentpage.exists():
            return xmlrpclib.Fault("NOT_EXIST", "Page does not exist.")

        revisions = currentpage.getRevList()

        if from_rev is not None and from_rev not in revisions:
            return xmlrpclib.Fault("FROMREV_INVALID", "Unknown from_rev.")
        if to_rev is not None and to_rev not in revisions:
            return xmlrpclib.Fault("TOREV_INVALID", "Unknown to_rev.")

        # use lambda to defer execution in the next lines
        if from_rev is None:
            oldcontents = lambda: ""
        else:
            oldpage = Page(self.request, pagename, rev=from_rev)
            oldcontents = lambda: oldpage.get_raw_body_str()

        if to_rev is None:
            newpage = currentpage
            newcontents = lambda: currentpage.get_raw_body_str()
        else:
            newpage = Page(self.request, pagename, rev=to_rev)
            newcontents = lambda: newpage.get_raw_body_str()

        if oldcontents() and oldpage.get_real_rev() == newpage.get_real_rev():
            return xmlrpclib.Fault("ALREADY_CURRENT", "There are no changes.")

        if n_name is not None:
            tags = TagStore(newpage)
            last_tag = tags.get_last_tag()
            if last_tag is not None and last_tag.normalised_name != n_name:
                return xmlrpclib.Fault("INVALID_TAG", "The used tag is incorrect because the normalised name does not match.")

        newcontents = newcontents()
        conflict = wikiutil.containsConflictMarker(newcontents)
        diffblob = xmlrpclib.Binary(compress(textdiff(oldcontents(), newcontents)))

        return {"conflict": conflict, "diff": diffblob, "diffversion": 1, "current": currentpage.get_real_rev()}

    def xmlrpc_interwikiName(self):
        """
        Returns the interwiki name and the IWID of the current wiki.
        """
        name = self.request.cfg.interwikiname
        iwid = self.request.cfg.iwid
        if name is None:
            return [None, iwid]
        else:
            return [self._outstr(name), iwid]

    def xmlrpc_mergeDiff(self, pagename, diff, local_rev, delta_remote_rev, last_remote_rev, interwiki_name, normalised_name):
        """
        Merges a diff sent by the remote machine and returns the number of the new revision.
        Additionally, this method tags the new revision.

        @param pagename: The pagename that is currently dealt with.
        @param diff: The diff that can be applied to the version specified by delta_remote_rev.
            If it is None, the page is deleted.
        @param local_rev: The revno of the page on the other wiki system, used for the tag.
        @param delta_remote_rev: The revno that the diff is taken against.
        @param last_remote_rev: The last revno of the page `pagename` that is known by the other wiki site.
        @param interwiki_name: Used to build the interwiki tag.
        @param normalised_name: The normalised pagename that is common to both wikis.

        @return: Returns the current revision number after the merge was done. Or one of the following errors:
            * "SUCCESS" - the page could be merged and tagged successfully.
            * "NOT_EXIST" - item does not exist and there was not any content supplied.
            * "LASTREV_INVALID" - the page was changed and the revision got invalid
            * "INTERNAL_ERROR" - there was an internal error
            * "NOT_ALLOWED" - you are not allowed to do the merge operation on the page
        """
        from MoinMoin.util.bdiff import decompress, patch
        from MoinMoin.wikisync import TagStore, BOTH
        from MoinMoin.packages import unpackLine
        LASTREV_INVALID = xmlrpclib.Fault("LASTREV_INVALID", "The page was changed")

        pagename = self._instr(pagename)

        comment = u"Remote Merge - %r" % unpackLine(interwiki_name)[-1]

        # User may read page?
        if not self.request.user.may.read(pagename) or not self.request.user.may.write(pagename):
            return xmlrpclib.Fault("NOT_ALLOWED", "You are not allowed to write to this page.")

        # XXX add locking here!

        # current version of the page
        currentpage = PageEditor(self.request, pagename, do_editor_backup=0)

        if last_remote_rev is not None and currentpage.get_real_rev() != last_remote_rev:
            return LASTREV_INVALID

        if not currentpage.exists() and diff is None:
            return xmlrpclib.Fault("NOT_EXIST", "The page does not exist and no diff was supplied.")

        if diff is None: # delete the page
            try:
                currentpage.deletePage(comment)
            except PageEditor.AccessDenied, (msg, ):
                return xmlrpclib.Fault("NOT_ALLOWED", msg)
            return currentpage.get_real_rev()

        # base revision used for the diff
        basepage = Page(self.request, pagename, rev=(delta_remote_rev or 0))

        # generate the new page revision by applying the diff
        newcontents = patch(basepage.get_raw_body_str(), decompress(str(diff)))
        #print "Diff against %r" % basepage.get_raw_body_str()

        # write page
        try:
            currentpage.saveText(newcontents.decode("utf-8"), last_remote_rev or 0, comment=comment)
        except PageEditor.Unchanged: # could happen in case of both wiki's pages being equal
            pass
        except PageEditor.EditConflict:
            return LASTREV_INVALID

        current_rev = currentpage.get_real_rev()

        tags = TagStore(currentpage)
        tags.add(remote_wiki=interwiki_name, remote_rev=local_rev, current_rev=current_rev, direction=BOTH, normalised_name=normalised_name)

        # XXX unlock page

        return current_rev


    # XXX BEGIN WARNING XXX
    # All xmlrpc_*Attachment* functions have to be considered as UNSTABLE API -
    # they are neither standard nor are they what we need when we have switched
    # attachments (1.5 style) to mimetype items (hopefully in 1.6).
    # They will be partly removed, esp. the semantics of the function "listAttachments"
    # cannot be sensibly defined for items.
    # If the first beta or more stable release of 1.6 will have new item semantics,
    # we will remove the functions before it is released.
    def xmlrpc_listAttachments(self, pagename):
        """
        Get list of attachment names for page <pagename>.
        Deprecated.

        @param pagename: pagename (utf-8)
        @rtype: list
        @return: a list of utf-8 attachment names
        """
        pagename = self._instr(pagename)
        # User may read page?
        if not self.request.user.may.read(pagename):
            return self.notAllowedFault()

        result = AttachFile._get_files(self.request, pagename)
        return result

    def xmlrpc_getAttachment(self, pagename, attachname):
        """
        Get contents of attachment <attachname> of page <pagename>

        @param pagename: pagename (utf-8)
        @param attachname: attachment name (utf-8)
        @rtype: base64
        @return: base64 data
        """
        pagename = self._instr(pagename)
        # User may read page?
        if not self.request.user.may.read(pagename):
            return self.notAllowedFault()

        attachname = wikiutil.taintfilename(self._instr(attachname))
        filename = AttachFile.getFilename(self.request, pagename, attachname)
        if not os.path.isfile(filename):
            return self.noSuchPageFault()
        return self._outlob(open(filename, 'rb').read())

    def xmlrpc_putAttachment(self, pagename, attachname, data):
        """
        Store <data> as content of attachment <attachname> of page <pagename>.

        @param pagename: pagename (utf-8)
        @param attachname: attachment name (utf-8)
        @param data: file data (base64)
        @rtype: bool
        @return: True if attachment was successfully stored
        """
        pagename = self._instr(pagename)
        # User may read page?
        if not self.request.user.may.read(pagename):
            return self.notAllowedFault()

        # also check ACLs
        if not self.request.user.may.write(pagename):
            return xmlrpclib.Fault(1, "You are not allowed to edit this page")

        attachname = wikiutil.taintfilename(self._instr(attachname))
        filename = AttachFile.getFilename(self.request, pagename, attachname)
        if os.path.exists(filename) and not os.path.isfile(filename):
            return self.noSuchPageFault()
        open(filename, 'wb+').write(data.data)
        AttachFile._addLogEntry(self.request, 'ATTNEW', pagename, attachname)
        return xmlrpclib.Boolean(1)

    def xmlrpc_deleteAttachment(self, pagename, attachname):
        """
        Deletes attachment <attachname> of page <pagename>.

        @param pagename: pagename (utf-8)
        @param attachname: attachment name (utf-8)
        @rtype: bool
        @return: True on success
        """
        pagename = self._instr(pagename)

        if not self.request.user.may.delete(pagename):
            return xmlrpclib.Fault(1, 'You are not allowed to delete attachments on this page.')

        attachname = wikiutil.taintfilename(attachname)
        filename = AttachFile.getFilename(self.request, pagename, attachname)
        AttachFile.remove_attachment(self.request, pagename, attachname)
        return xmlrpclib.Boolean(1)

    # XXX END WARNING XXX

    def xmlrpc_getBotTranslations(self):
        """
        Return translations to be used by notification bot

        @return: a dict (indexed by language) of dicts of translated strings (indexed by original ones)
        """
        from MoinMoin.i18n import bot_translations
        return bot_translations(self.request)


class XmlRpc1(XmlRpcBase):

    def __init__(self, request):
        XmlRpcBase.__init__(self, request)
        self.version = 1

    def _instr(self, text):
        """
        Convert string we get from xmlrpc into internal representation

        @param text: quoted text (str or unicode object)
        @rtype: unicode
        @return: text
        """
        return wikiutil.url_unquote(text) # config.charset must be utf-8

    def _outstr(self, text):
        """
        Convert string from internal representation to xmlrpc

        @param text: unicode or string in config.charset
        @rtype: str
        @return: text encoded in utf-8 and quoted
        """
        return wikiutil.url_quote(text) # config.charset must be utf-8


class XmlRpc2(XmlRpcBase):

    def __init__(self, request):
        XmlRpcBase.__init__(self, request)
        self.version = 2

    def _instr(self, text):
        """
        Convert string we get from xmlrpc into internal representation

        @param text: unicode or utf-8 string
        @rtype: unicode
        @return: text
        """
        if not isinstance(text, unicode):
            text = unicode(text, 'utf-8')
        return text

    def _outstr(self, text):
        """
        Convert string from internal representation to xmlrpc

        @param text: unicode or string in config.charset
        @rtype: str
        @return: text encoded in utf-8
        """
        if isinstance(text, unicode):
            text = text.encode('utf-8')
        elif config.charset != 'utf-8':
            text = unicode(text, config.charset).encode('utf-8')
        return text


def xmlrpc(request):
    return XmlRpc1(request).process()

def xmlrpc2(request):
    return XmlRpc2(request).process()
<|MERGE_RESOLUTION|>--- conflicted
+++ resolved
@@ -17,13 +17,8 @@
     when really necessary (like for transferring binary files like
     attachments maybe).
 
-<<<<<<< HEAD
-    @copyright: 2003-2008 MoinMoin:ThomasWaldmann,
-                2004-2006 MoinMoin:AlexanderSchremmer
-=======
     @copyright: 2003-2009 MoinMoin:ThomasWaldmann,
                 2004-2006 MoinMoin:AlexanderSchremmer,
->>>>>>> 5913e7aa
                 2007-2009 MoinMoin:ReimarBauer
     @license: GNU GPL, see COPYING for details
 """
