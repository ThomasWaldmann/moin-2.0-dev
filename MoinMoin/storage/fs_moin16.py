<<<<<<< HEAD
"""
    MoinMoin 1.6 compatible storage backend

    @copyright: 2007 MoinMoin:HeinrichWendel
    @license: GNU GPL, see COPYING for details.

    TODO: indexes
    TODO: item wide metadata
    TODO: wiki wide metadata

    NOTE: This implementation is not really thread safe on windows. Some
          operations will fail if there are still open file descriptors
          on one of the files belonging to the item. These operations are
          filesys.rename, os.rename and filesys.rmtree which are used by...

          _save_metadata: Not critical since the operation will simply fail.

          delete_item: Though this will end in an unconsistent state, because
                       some of the files of an item are removed and some not,
                       this is not critical, because the method is not called
                       by the user of the wiki, but only by the administrator.

          rename_item: Not critical since the operation will simply fail.

          _update_current: This will lead to an inconsistent state since
                           create_revision and remove_revision will first
                           create / remove the revision file and after
                           that try to update the current file which is then
                           not in sync with the real revisions.

          To make this really thread safe on windows a better locking mechanism
          or retrying of some operations must be implemented.
"""

import codecs
import errno
import os
import re
import shutil
import tempfile

from MoinMoin import config
from MoinMoin.util import filesys, lock
from MoinMoin.storage.interfaces import DataBackend, StorageBackend, MetadataBackend, DELETED, SIZE, LOCK_TIMESTAMP, LOCK_USER
from MoinMoin.storage.error import BackendError, NoSuchItemError, NoSuchRevisionError, LockingError
from MoinMoin.wikiutil import unquoteWikiname, quoteWikinameFS

user_re = re.compile(r'^\d+\.\d+(\.\d+)?$')


class AbstractStorage(StorageBackend):
    """
    Abstract Storage Implementation for common methods.
    """

    locks = dict()
    lockdir = tempfile.mkdtemp()

    def __init__(self, path, cfg, name):
        """
        Init the Backend with the correct path.
        """
        if not os.path.isdir(path):
            raise BackendError(_("Invalid path %r.") % path)
        self.path = path
        self.cfg = cfg
        self.name = name

    def list_items(self, items, filters=None):
        """
        @see MoinMoin.interfaces.StorageBackend.list_items
        """
        items.sort()
        if filters is None:
            return items
        else:
            filtered_files = []
            for key, value in filters.iteritems():
                expression = re.compile(value)
                if key not in self.cfg.indexes:
                    for name in items:
                        metadata = self.get_metadata_backend(name, 0)
                        if metadata.has_key(key) and expression.match(metadata[key]):
                            filtered_files.append(name)
                else:
                    pass
            return filtered_files

    def get_page_path(self, name, *args):
        """
        Returns the full path with fs quoted page name.
        """
        return os.path.join(self.path, name, *args)

    def lock(self, identifier, timeout=1, lifetime=60):
        """
        @see MoinMoin.storage.interfaces.StorageBackend.lock
        """
        write_lock = lock.ExclusiveLock(os.path.join(self.lockdir, identifier), lifetime)
        if not write_lock.acquire(timeout):
            raise LockingError(_("There is already a lock for %r") % identifier)
        self.locks[identifier] = write_lock

    def unlock(self, identifier):
        """
        @see MoinMoin.storage.interfaces.StorageBackend.unlock
        """
        try:
            self.locks[identifier].release()
            del self.locks[identifier]
        except KeyError:
            pass

class AbstractMetadata(MetadataBackend):
    """
    Abstract metadata class.
    """
    def __init__(self, backend, name, revno):
        """"
        Initializes the metadata object with the required parameters.
        """
        self._backend = backend

        self._name = name
        self._revno = revno
        self._metadata = self._parse_metadata(name, revno)

    def __contains__(self, key):
        """
        @see MoinMoin.storage.external.Metadata.__contains__
        """
        return key in self._metadata

    def __getitem__(self, key):
        """
        @see MoinMoin.storage.external.Metadata.__getitem__
        """
        return self._metadata[key]

    def __setitem__(self, key, value):
        """
        @see MoinMoin.storage.external.Metadata.__setitem__
        """
        self._metadata[key] = value

    def __delitem__(self, key):
        """
        @see MoinMoin.storage.external.Metadata.__delitem__
        """
        del self._metadata[key]

    def keys(self):
        """
        @see MoinMoin.storage.external.Metadata.keys
        """
        return self._metadata.keys()

    def save(self):
        """
        @see MoinMoin.storage.external.Metadata.save
        """
        self._save_metadata(self._name, self._revno, self._metadata)

    def _parse_metadata(self, name, revno):
        """
        @see MoinMoin.fs_moin16.AbstractStorage._parse_metadata
        """
        raise NotImplementedError

    def _save_metadata(self, name, revno, metadata):
        """
        @see MoinMoin.fs_moin16.AbstractStorage._save_metadata
        """
        raise NotImplementedError


class UserStorage(AbstractStorage):
    """
    Class that implements the 1.6 compatible storage backend for users.
    """

    def list_items(self, filters=None):
        """
        @see MoinMoin.storage.interfaces.StorageBackend.list_items
        """
        files = [f for f in os.listdir(self.path) if user_re.match(f)]

        return super(UserStorage, self).list_items(files, filters)

    def has_item(self, name):
        """
        @see MoinMoin.storage.interfaces.StorageBackend.has_item
        """
        if os.path.isfile(os.path.join(self.path, name)):
            return self
        return None

    def create_item(self, name):
        """
        @see MoinMoin.storage.interfaces.StorageBackend.create_item
        """
        create_file(self.path, name)
        return self

    def remove_item(self, name):
        """
        @see MoinMoin.storage.interfaces.StorageBackend.remove_item
        """
        try:
            os.remove(os.path.join(self.path, name))
        except OSError, err:
            _handle_error(self, err, name, message=_("Failed to remove item %r.") % name)

    def list_revisions(self, name):
        """
        @see MoinMoin.storage.interfaces.StorageBackend.list_revisions

        Users have no revisions.
        """
        return [1]

    def current_revision(self, name):
        """
        @see MoinMoin.storage.interfaces.StorageBackend.current_revision
        """
        return 1

    def has_revision(self, name, revno):
        """
        @see MoinMoin.storage.interfaces.StorageBackend.has_revision
        """
        return revno == 0 or revno in self.list_revisions(name)

    def get_metadata_backend(self, name, revno):
        """
        @see MoinMoin.storage.interfaces.StorageBackend.get_metadata_backend
        """
        return UserMetadata(self, name, revno)


class UserMetadata(AbstractMetadata):
    """
    Metadata class for the user backend.
    """

    def _parse_metadata(self, name, revno):
        """
        @see MoinMoin.fs_moin16.AbstractMetadata._parse_metadata
        """
        try:
            data_file = codecs.open(self._backend.get_page_path(name), "r", config.charset)
            data = data_file.readlines()
            data_file.close()
        except IOError, err:
            _handle_error(self._backend, err, name, revno, message=_("Failed to parse metadata for item %r with revision %r.") % (name, revno))

        user_data = {}
        for line in data:
            if line.startswith('#') or line.strip() == "":
                continue

            try:
                key, val = line.strip().split('=', 1)
                # Decode list values
                if key.endswith('[]'):
                    key = key[:-2]
                    val = decode_list(val)
                # Decode dict values
                elif key.endswith('{}'):
                    key = key[:-2]
                    val = decode_dict(val)
                user_data[key] = val
            except ValueError:
                pass

        return user_data

    def _save_metadata(self, name, revno, metadata):
        """
        @see MoinMoin.fs_moin16.AbstractMetadata._save_metadata
        """

        tmp = tempfile.mkstemp()

        try:
            data_file = codecs.getwriter(config.charset)(os.fdopen(tmp[0], "w"))
        except IOError, err:
            _handle_error(self._backend, err, name, revno, message=_("Failed to save metadata for item %r with revision %r.") % (name, revno))

        for key, value in metadata.iteritems():
            # Encode list values
            if isinstance(value, list):
                key += '[]'
                value = encode_list(value)
            # Encode dict values
            elif isinstance(value, dict):
                key += '{}'
                value = encode_dict(value)
            line = u"%s=%s\n" % (key, unicode(value))
            data_file.write(line)
        data_file.close()

        try:
            filesys.rename(tmp[1], self._backend.get_page_path(name))
        except IOError, err:
            _handle_error(self._backend, err, name, revno, message=_("Failed to save metadata for item %r with revision %r.") % (name, revno))


class PageStorage(AbstractStorage):
    """
    This class implements the MoinMoin 1.6 compatible Page Storage Stuff.
    """

    def list_items(self, filters=None):
        """
        @see MoinMoin.storage.interfaces.StorageBackend.list_items
        """
        files = [unquoteWikiname(f) for f in os.listdir(self.path) if os.path.exists(os.path.join(self.path, f, "current"))]

        return super(PageStorage, self).list_items(files, filters)

    def has_item(self, name):
        """
        @see MoinMoin.storage.interfaces.StorageBackend.has_item
        """
        if os.path.isdir(self.get_page_path(name, "revisions")):
            return self
        return None

    def create_item(self, name):
        """
        @see MoinMoin.storage.interfaces.StorageBackend.create_item
        """
        if not self.has_item(name):
            if not os.path.isdir(self.get_page_path(name)):
                os.mkdir(self.get_page_path(name))
            if not os.path.isdir(self.get_page_path(name, "cache")):
                os.mkdir(self.get_page_path(name, "cache"))
            if not os.path.isdir(self.get_page_path(name, "cache", "__lock__")):
                os.mkdir(self.get_page_path(name, "cache", "__lock__"))
            create_file(self.get_page_path(name, "current"))
            if not os.path.isfile(self.get_page_path(name, "edit-log")):
                create_file(self.get_page_path(name, "edit-log"))
            if not os.path.isdir(self.get_page_path(name, "revisions")):
                os.mkdir(self.get_page_path(name, "revisions"))
        else:
            raise BackendError(_("Item %r already exists") % name)

        return self

    def remove_item(self, name):
        """
        @see MoinMoin.storage.interfaces.StorageBackend.remove_item
        """
        try:
            shutil.rmtree(self.get_page_path(name))
        except OSError, err:
            _handle_error(self, err, name, message=_("Failed to remove item %r.") % name)

    def rename_item(self, name, newname):
        """
        @see MoinMoin.storage.interfaces.StorageBackend.rename_item
        """
        if name == newname:
            raise BackendError(_("Failed to rename item because name and newname are equal."))

        if not newname:
            raise BackendError(_("You cannot rename to an empty page name."))

        if self.has_item(newname):
            raise BackendError(_("Failed to rename item because an item with name %r already exists.") % newname)

        try:
            os.rename(self.get_page_path(name), self.get_page_path(newname))
        except OSError, err:
            _handle_error(self, err, name, message=_("Failed to rename item %r to %r.") % (name, newname))

    def list_revisions(self, name):
        """
        @see MoinMoin.storage.interfaces.StorageBackend.list_revisions
        """
        try:
            revs = os.listdir(self.get_page_path(name, "revisions"))
        except OSError, err:
            _handle_error(self, err, name, message=_("Failed to list revisions for item %r.") % name)

        revs = [int(rev) for rev in revs if not rev.endswith(".tmp")]
        revs.sort()
        revs.reverse()
        return revs

    def current_revision(self, name, real=True):
        """
        @see MoinMoin.storage.interfaces.StorageBackend.current_revision
        """
        try:
            data_file = file(self.get_page_path(name, "current"), "r")
            rev = data_file.read().strip()
            data_file.close()
        except IOError, err:
            _handle_error(self, err, name, message=_("Failed to get current revision for item %r.") % name)

        rev = int(rev or 0)

        # Emulate deleted
        if not real or rev == 0:
            return rev

        # Don't return revisions which are empty
        def get_latest_not_empty(rev):
            if rev == 0:
                return rev
            filename = self.get_page_path(name, "revisions", get_rev_string(rev))
            if not os.path.isfile(filename) or os.path.getsize(filename) == 0L:
                return get_latest_not_empty(rev - 1)
            return rev

        return get_latest_not_empty(int(rev))

    def has_revision(self, name, revno):
        """
        @see MoinMoin.storage.interfaces.StorageBackend.has_revision
        """
        if revno == 0:
            revno = self.current_revision(name)

        return os.path.isfile(self.get_page_path(name, "revisions", get_rev_string(revno)))

    def create_revision(self, name, revno):
        """
        @see MoinMoin.storage.interfaces.StorageBackend.create_revisions
        """
        if revno == 0:
            revno = self.current_revision(name) + 1

        try:
            create_file(self.get_page_path(name, "revisions", get_rev_string(revno)))
        except IOError, err:
            _handle_error(self, err, name, revno, message=_("Failed to create revision for item %r with revision %r.")  % (name, revno))

        self._update_current(name)

        return revno

    def remove_revision(self, name, revno):
        """
        @see MoinMoin.storage.interfaces.StorageBackend.remove_revisions
        """
        if revno == 0:
            revno = self.current_revision(name)

        try:
            os.remove(self.get_page_path(name, "revisions", get_rev_string(revno)))
        except OSError, err:
            _handle_error(self, err, name, revno, message=_("Failed to remove revision %r for item %r.") % (revno, name))

        self._update_current(name)

        return revno

    def _update_current(self, name, revno=0):
        """
        Update the current file.
        """
        if revno == 0:
            revno = self.list_revisions(name)[0]

        tmp = tempfile.mkstemp()

        try:
            tmp_file = os.fdopen(tmp[0], "w")
            tmp_file.write(get_rev_string(revno) + "\n")
            tmp_file.close()
        except IOError, err:
            _handle_error(self, err, name, message=_("Failed to set current revision for item %r.") % name)

        try:
            filesys.rename(tmp[1], self.get_page_path(name, "current"))
        except OSError, err:
            _handle_error(self, err, name, message=_("Failed to set current revision for item %r.") % name)

    def get_data_backend(self, name, revno):
        """
        @see MoinMoin.storage.interfaces.StorageBackend.get_data_backend
        """
        if revno == 0:
            revno = self.current_revision(name)

        if self.has_revision(name, revno):
            return PageData(self, name, revno)

        else:
            if not self.has_item(name):
                raise NoSuchItemError(_("Item %r does not exist.") % name)
            else:
                raise NoSuchRevisionError(_("Revision %r of item %r does not exist.") % (revno, name))

    def get_metadata_backend(self, name, revno):
        """
        @see MoinMoin.storage.interfaces.StorageBackend.get_metadata_backend
        """
        if revno == 0:
            revno = self.current_revision(name)

        return PageMetadata(self, name, revno)

    def get_page_path(self, name, *args):
        """
        @see MoinMoin.storage.fs_moin16.AbstractStorage.get_page_path

        TODO: cache the quoted name?
        """
        return AbstractStorage.get_page_path(self, quoteWikinameFS(name), *args)


class PageData(DataBackend):
    """
    This class implements a read only, file like object for MoinMoin 1.6 Page stuff.
    Changes will only be saved on close().
    """

    def __init__(self, backend, name, revno):
        """
        Init stuff and open the file.
        """
        self._backend = backend
        self._name = name
        self._revno = revno

        self._read_file_name = self._backend.get_page_path(self._name, "revisions", get_rev_string(self._revno))

        self._read_property = None
        self._write_property = None

    def _get_read_file(self):
        """
        Lazy load read_file.
        """
        if self._read_property is None:
            self._read_property = codecs.open(self._read_file_name, "r", config.charset)
        return self._read_property

    _read_file = property(_get_read_file)

    def _get_write_file(self):
        """
        Lazy load write file.
        """
        if self._write_property is None:
            self._tmp = tempfile.mkstemp()
            self._write_property = codecs.getwriter(config.charset)(os.fdopen(self._tmp[0], "w"))
        return self._write_property

    _write_file = property(_get_write_file)

    def read(self, size=None):
        """
        @see MoinMoin.storage.interfaces.DataBackend.read
        """
        return self._read_file.read(size)

    def seek(self, offset):
        """
        @see MoinMoin.storage.interfaces.DataBackend.seek
        """
        self._read_file.seek(offset)

    def tell(self):
        """
        @see MoinMoin.storage.interfaces.DataBackend.tell
        """
        return self._read_file.tell()

    def write(self, data):
        """
        @see MoinMoin.storage.interfaces.DataBackend.write
        """
        self._write_file.write(data)

    def close(self):
        """
        @see MoinMoin.storage.interfaces.DataBackend.close
        """
        if not self._read_property is None:
            self._read_file.close()
        if not self._write_property is None:
            self._write_file.close()
            filesys.rename(self._tmp[1], self._read_file_name)


class PageMetadata(AbstractMetadata):
    """
    Metadata implementation of the page backend.
    """

    def _parse_metadata(self, name, revno):
        """
        @see MoinMoin.fs_moin16.AbstractMetadata._parse_metadata
        """
        metadata = {}

        if revno == -1:

            # Emulate the deleted status via a metadata flag
            current = self._backend.current_revision(name, real=False)
            if not os.path.exists(self._backend.get_page_path(name, "revisions", get_rev_string(current))):
                metadata[DELETED] = True

            # Emulate edit-lock
            if os.path.exists(self._backend.get_page_path(name, "edit-lock")):
                data_file = file(self._backend.get_page_path(name, "edit-lock"), "r")
                line = data_file.read().strip()
                data_file.close()
                if line:
                    values = line.split("\t")
                    metadata[LOCK_TIMESTAMP] = values[0]
                    if len(values) >= 7:
                        metadata[LOCK_USER] = values[6]
                    else:
                        metadata[LOCK_USER] = values[4]

        else:

            try:
                data_file = codecs.open(self._backend.get_page_path(name, "revisions", get_rev_string(revno)), "r", config.charset)
            except IOError, err:
                _handle_error(self._backend, err, name, revno, message=_("Failed to parse metadata for item %r with revision %r.") % (name, revno))

            started = False
            for line in data_file.readlines():
                if line.startswith('#'):
                    started = True
                    if line[1] == '#': # two hash marks are a comment
                        continue
                    elif line == "#":
                        break

                    verb, args = (line[1:] + ' ').split(' ', 1) # split at the first blank

                    verb = verb.lower().strip()
                    args = args.strip()

                    # metadata can be multiline
                    if verb == 'acl':
                        metadata.setdefault(verb, []).append(args)
                    else:
                        metadata[verb] = args

                elif started is True:
                    break
            data_file.close()

            # add size metadata
            metadata[SIZE] = os.path.getsize(self._backend.get_page_path(name, "revisions", get_rev_string(revno)))

        return metadata

    def _save_metadata(self, name, revno, metadata):
        """
        @see MoinMoin.fs_moin16.AbstractMetadata._save_metadata
        """

        if revno == -1:

            # Emulate deleted
            if DELETED in metadata and metadata[DELETED]:
                self._backend._update_current(name, self._backend.current_revision(name) + 1)
            else:
                self._backend._update_current(name)

            # Emulate edilock
            if LOCK_TIMESTAMP in metadata and LOCK_USER in metadata:
                data_file = file(self._backend.get_page_path(name, "edit-lock"), "w")
                line = "\t".join([metadata[LOCK_TIMESTAMP], "0", "0", "0", "0", "0", metadata[LOCK_USER], "0", "0"])
                data_file.write(line + "\n")
                data_file.close()
            elif os.path.isfile(self._backend.get_page_path(name, "edit-lock")):
                os.remove(self._backend.get_page_path(name, "edit-lock"))

        else:

            tmp = tempfile.mkstemp()
            read_filename = self._backend.get_page_path(name, "revisions", get_rev_string(revno))

            try:
                data_file = codecs.open(read_filename, "r", config.charset)
                data = data_file.readlines()
                data_file.close()
            except IOError, err:
                _handle_error(self._backend, err, name, revno, message=_("Failed to save metadata for item %r with revision %r.") % (name, revno))

            # remove metadata
            new_data = [line for line in data if not line.startswith('#') and not line == '#' and not line == '##']

            # add metadata
            metadata_data = ""
            for key, value in metadata.iteritems():

                # remove size metadata
                if key == SIZE:
                    continue

                # special handling for list metadata like acls
                if isinstance(value, list):
                    for line in value:
                        metadata_data += "#%s %s\n" % (key, line)
                else:
                    metadata_data += "#%s %s\n" % (key, value)

            new_data.insert(0, metadata_data)

            # save data
            try:
                data_file = codecs.getwriter(config.charset)(os.fdopen(tmp[0], "w"))
            except IOError, err:
                _handle_error(self._backend, err, name, revno, message=_("Failed to save metadata for item %r with revision %r.") % (name, revno))

            data_file.writelines(new_data)
            data_file.close()

            try:
                filesys.rename(tmp[1], read_filename)
            except OSError, err:
                _handle_error(self._backend, err, name, revno, message=_("Failed to save metadata for item %r with revision %r.") % (name, revno))

            # update size
            metadata[SIZE] = os.path.getsize(self._backend.get_page_path(name, "revisions", get_rev_string(revno)))


def encode_list(items):
    """
    Encode list of items in user data file

    Items are separated by '\t' characters.

    @param items: list unicode strings
    @rtype: unicode
    @return: list encoded as unicode
    """
    line = []
    for item in items:
        item = item.strip()
        if not item:
            continue
        line.append(item)

    line = '\t'.join(line)
    return line

def decode_list(line):
    """
    Decode list of items from user data file

    @param line: line containing list of items, encoded with encode_list
    @rtype: list of unicode strings
    @return: list of items in encoded in line
    """
    items = []
    for item in line.split('\t'):
        item = item.strip()
        if not item:
            continue
        items.append(item)
    return items

def encode_dict(items):
    """
    Encode dict of items in user data file

    Items are separated by '\t' characters.
    Each item is key:value.

    @param items: dict of unicode:unicode
    @rtype: unicode
    @return: dict encoded as unicode
    """
    line = []
    for key, value in items.items():
        item = u'%s:%s' % (key, value)
        line.append(item)
    line = '\t'.join(line)
    return line

def decode_dict(line):
    """
    Decode dict of key:value pairs from user data file

    @param line: line containing a dict, encoded with encode_dict
    @rtype: dict
    @return: dict  unicode:unicode items
    """
    items = {}
    for item in line.split('\t'):
        item = item.strip()
        if not item:
            continue
        key, value = item.split(':', 1)
        items[key] = value
    return items


def get_rev_string(revno):
    """
    Returns the string for a given revision integer.
    e.g. 00000001 for 1
    """
    return '%08d' % revno


def create_file(*path):
    """
    Creates a file and raises an error if creating failed or the path already exists.
    """
    real_path = os.path.join(*path)

    if not os.path.exists(real_path):
        file(real_path, "w").close()
    else:
        raise BackendError(_("Path %r already exists.") % real_path)


def _handle_error(backend, err, name, revno=None, message=""):
    """
    Handle error messages.
    """
    if err.errno == errno.ENOENT:
        if not backend.has_item(name):
            raise NoSuchItemError(_("Item %r does not exist.") % name)
        elif revno is not None and not backend.has_revision(name, revno):
            raise NoSuchRevisionError(_("Revision %r of item %r does not exist.") % (revno, name))
    raise BackendError(message)

_ = lambda x: x
=======
"""
    MoinMoin 1.6 compatible storage backend

    @copyright: 2007 MoinMoin:HeinrichWendel
    @license: GNU GPL, see COPYING for details.

    TODO: indexes
    TODO: item wide metadata
    TODO: wiki wide metadata

    NOTE: This implementation is not really thread safe on windows. Some
          operations will fail if there are still open file descriptors
          on one of the files belonging to the item. These operations are
          shutil.move and filesys.rmtree which are used by...

          _save_metadata: Not critical since the operation will simply fail.

          delete_item: Though this will end in an unconsistent state, because
                       some of the files of an item are removed and some not,
                       this is not critical, because the method is not called
                       by the user of the wiki, but only by the administrator.

          rename_item: Not critical since the operation will simply fail.

          _update_current: This will lead to an inconsistent state since
                           create_revision and remove_revision will first
                           create / remove the revision file and after
                           that try to update the current file which is then
                           not in sync with the real revisions.

          To make this really thread safe on windows a better locking mechanism
          or retrying of some operations must be implemented.
"""

import codecs
import errno
import os
import re
import shutil
import tempfile

from MoinMoin import config
from MoinMoin.util import filesys, lock
from MoinMoin.storage.interfaces import DataBackend, StorageBackend, MetadataBackend, DELETED, SIZE, LOCK_TIMESTAMP, LOCK_USER
from MoinMoin.storage.error import BackendError, NoSuchItemError, NoSuchRevisionError, LockingError
from MoinMoin.wikiutil import unquoteWikiname, quoteWikinameFS

user_re = re.compile(r'^\d+\.\d+(\.\d+)?$')


class AbstractStorage(StorageBackend):
    """
    Abstract Storage Implementation for common methods.
    """

    locks = dict()
    lockdir = tempfile.mkdtemp()

    def __init__(self, path, cfg, name):
        """
        Init the Backend with the correct path.
        """
        if not os.path.isdir(path):
            raise BackendError(_("Invalid path %r.") % path)
        self.path = path
        self.cfg = cfg
        self.name = name

    def list_items(self, items, filters=None):
        """
        @see MoinMoin.interfaces.StorageBackend.list_items
        """
        items.sort()
        if filters is None:
            return items
        else:
            filtered_files = []
            for key, value in filters.iteritems():
                expression = re.compile(value)
                if key not in self.cfg.indexes:
                    for name in items:
                        metadata = self.get_metadata_backend(name, 0)
                        if metadata.has_key(key) and expression.match(metadata[key]):
                            filtered_files.append(name)
                else:
                    pass
            return filtered_files

    def get_page_path(self, name, *args):
        """
        Returns the full path with fs quoted page name.
        """
        return os.path.join(self.path, name, *args)

    def lock(self, identifier, timeout=1, lifetime=60):
        """
        @see MoinMoin.storage.interfaces.StorageBackend.lock
        """
        write_lock = lock.ExclusiveLock(os.path.join(self.lockdir, identifier), lifetime)
        if not write_lock.acquire(timeout):
            raise LockingError(_("There is already a lock for %r") % identifier)
        self.locks[identifier] = write_lock

    def unlock(self, identifier):
        """
        @see MoinMoin.storage.interfaces.StorageBackend.unlock
        """
        try:
            self.locks[identifier].release()
            del self.locks[identifier]
        except KeyError:
            pass

class AbstractMetadata(MetadataBackend):
    """
    Abstract metadata class.
    """
    def __init__(self, backend, name, revno):
        """"
        Initializes the metadata object with the required parameters.
        """
        self._backend = backend

        self._name = name
        self._revno = revno
        self._metadata = self._parse_metadata(name, revno)

    def __contains__(self, key):
        """
        @see MoinMoin.storage.external.Metadata.__contains__
        """
        return key in self._metadata

    def __getitem__(self, key):
        """
        @see MoinMoin.storage.external.Metadata.__getitem__
        """
        return self._metadata[key]

    def __setitem__(self, key, value):
        """
        @see MoinMoin.storage.external.Metadata.__setitem__
        """
        self._metadata[key] = value

    def __delitem__(self, key):
        """
        @see MoinMoin.storage.external.Metadata.__delitem__
        """
        del self._metadata[key]

    def keys(self):
        """
        @see MoinMoin.storage.external.Metadata.keys
        """
        return self._metadata.keys()

    def save(self):
        """
        @see MoinMoin.storage.external.Metadata.save
        """
        self._save_metadata(self._name, self._revno, self._metadata)

    def _parse_metadata(self, name, revno):
        """
        @see MoinMoin.fs_moin16.AbstractStorage._parse_metadata
        """
        raise NotImplementedError

    def _save_metadata(self, name, revno, metadata):
        """
        @see MoinMoin.fs_moin16.AbstractStorage._save_metadata
        """
        raise NotImplementedError


class UserStorage(AbstractStorage):
    """
    Class that implements the 1.6 compatible storage backend for users.
    """

    def list_items(self, filters=None):
        """
        @see MoinMoin.storage.interfaces.StorageBackend.list_items
        """
        files = [f for f in os.listdir(self.path) if user_re.match(f)]

        return super(UserStorage, self).list_items(files, filters)

    def has_item(self, name):
        """
        @see MoinMoin.storage.interfaces.StorageBackend.has_item
        """
        if os.path.isfile(os.path.join(self.path, name)):
            return self
        return None

    def create_item(self, name):
        """
        @see MoinMoin.storage.interfaces.StorageBackend.create_item
        """
        create_file(self.path, name)
        return self

    def remove_item(self, name):
        """
        @see MoinMoin.storage.interfaces.StorageBackend.remove_item
        """
        try:
            os.remove(os.path.join(self.path, name))
        except OSError, err:
            _handle_error(self, err, name, message=_("Failed to remove item %r.") % name)

    def list_revisions(self, name):
        """
        @see MoinMoin.storage.interfaces.StorageBackend.list_revisions

        Users have no revisions.
        """
        return [1]

    def current_revision(self, name):
        """
        @see MoinMoin.storage.interfaces.StorageBackend.current_revision
        """
        return 1

    def has_revision(self, name, revno):
        """
        @see MoinMoin.storage.interfaces.StorageBackend.has_revision
        """
        return revno == 0 or revno in self.list_revisions(name)

    def get_metadata_backend(self, name, revno):
        """
        @see MoinMoin.storage.interfaces.StorageBackend.get_metadata_backend
        """
        return UserMetadata(self, name, revno)


class UserMetadata(AbstractMetadata):
    """
    Metadata class for the user backend.
    """

    def _parse_metadata(self, name, revno):
        """
        @see MoinMoin.fs_moin16.AbstractMetadata._parse_metadata
        """
        try:
            data_file = codecs.open(self._backend.get_page_path(name), "r", config.charset)
            data = data_file.readlines()
            data_file.close()
        except IOError, err:
            _handle_error(self._backend, err, name, revno, message=_("Failed to parse metadata for item %r with revision %r.") % (name, revno))

        user_data = {}
        for line in data:
            if line.startswith('#') or line.strip() == "":
                continue

            try:
                key, val = line.strip().split('=', 1)
                # Decode list values
                if key.endswith('[]'):
                    key = key[:-2]
                    val = decode_list(val)
                # Decode dict values
                elif key.endswith('{}'):
                    key = key[:-2]
                    val = decode_dict(val)
                user_data[key] = val
            except ValueError:
                pass

        return user_data

    def _save_metadata(self, name, revno, metadata):
        """
        @see MoinMoin.fs_moin16.AbstractMetadata._save_metadata
        """

        tmp = tempfile.mkstemp()

        try:
            data_file = codecs.getwriter(config.charset)(os.fdopen(tmp[0], "w"))
        except IOError, err:
            _handle_error(self._backend, err, name, revno, message=_("Failed to save metadata for item %r with revision %r.") % (name, revno))

        for key, value in metadata.iteritems():
            # Encode list values
            if isinstance(value, list):
                key += '[]'
                value = encode_list(value)
            # Encode dict values
            elif isinstance(value, dict):
                key += '{}'
                value = encode_dict(value)
            line = u"%s=%s\n" % (key, unicode(value))
            data_file.write(line)
        data_file.close()

        try:
            shutil.move(tmp[1], self._backend.get_page_path(name))
        except IOError, err:
            _handle_error(self._backend, err, name, revno, message=_("Failed to save metadata for item %r with revision %r.") % (name, revno))


class PageStorage(AbstractStorage):
    """
    This class implements the MoinMoin 1.6 compatible Page Storage Stuff.
    """

    def list_items(self, filters=None):
        """
        @see MoinMoin.storage.interfaces.StorageBackend.list_items
        """
        files = [unquoteWikiname(f) for f in os.listdir(self.path) if os.path.exists(os.path.join(self.path, f, "current"))]

        return super(PageStorage, self).list_items(files, filters)

    def has_item(self, name):
        """
        @see MoinMoin.storage.interfaces.StorageBackend.has_item
        """
        if os.path.isdir(self.get_page_path(name, "revisions")):
            return self
        return None

    def create_item(self, name):
        """
        @see MoinMoin.storage.interfaces.StorageBackend.create_item
        """
        if not self.has_item(name):
            if not os.path.isdir(self.get_page_path(name)):
                os.mkdir(self.get_page_path(name))
            if not os.path.isdir(self.get_page_path(name, "cache")):
                os.mkdir(self.get_page_path(name, "cache"))
            if not os.path.isdir(self.get_page_path(name, "cache", "__lock__")):
                os.mkdir(self.get_page_path(name, "cache", "__lock__"))
            create_file(self.get_page_path(name, "current"))
            if not os.path.isfile(self.get_page_path(name, "edit-log")):
                create_file(self.get_page_path(name, "edit-log"))
            if not os.path.isdir(self.get_page_path(name, "revisions")):
                os.mkdir(self.get_page_path(name, "revisions"))
        else:
            raise BackendError(_("Item %r already exists") % name)

        return self

    def remove_item(self, name):
        """
        @see MoinMoin.storage.interfaces.StorageBackend.remove_item
        """
        try:
            shutil.rmtree(self.get_page_path(name))
        except OSError, err:
            _handle_error(self, err, name, message=_("Failed to remove item %r.") % name)

    def rename_item(self, name, newname):
        """
        @see MoinMoin.storage.interfaces.StorageBackend.rename_item
        """
        if name == newname:
            raise BackendError(_("Failed to rename item because name and newname are equal."))

        if not newname:
            raise BackendError(_("You cannot rename to an empty page name."))

        if self.has_item(newname):
            raise BackendError(_("Failed to rename item because an item with name %r already exists.") % newname)

        try:
            shutil.move(self.get_page_path(name), self.get_page_path(newname))
        except OSError, err:
            _handle_error(self, err, name, message=_("Failed to rename item %r to %r.") % (name, newname))

    def list_revisions(self, name):
        """
        @see MoinMoin.storage.interfaces.StorageBackend.list_revisions
        """
        try:
            revs = os.listdir(self.get_page_path(name, "revisions"))
        except OSError, err:
            _handle_error(self, err, name, message=_("Failed to list revisions for item %r.") % name)

        revs = [int(rev) for rev in revs if not rev.endswith(".tmp")]
        revs.sort()
        revs.reverse()
        return revs

    def current_revision(self, name, real=True):
        """
        @see MoinMoin.storage.interfaces.StorageBackend.current_revision
        """
        try:
            data_file = file(self.get_page_path(name, "current"), "r")
            rev = data_file.read().strip()
            data_file.close()
        except IOError, err:
            _handle_error(self, err, name, message=_("Failed to get current revision for item %r.") % name)

        rev = int(rev or 0)

        # Emulate deleted
        if not real or rev == 0:
            return rev

        # Don't return revisions which are empty
        def get_latest_not_empty(rev):
            if rev == 0:
                return rev
            filename = self.get_page_path(name, "revisions", get_rev_string(rev))
            if not os.path.isfile(filename) or os.path.getsize(filename) == 0L:
                return get_latest_not_empty(rev - 1)
            return rev

        return get_latest_not_empty(int(rev))

    def has_revision(self, name, revno):
        """
        @see MoinMoin.storage.interfaces.StorageBackend.has_revision
        """
        if revno == 0:
            revno = self.current_revision(name)

        return os.path.isfile(self.get_page_path(name, "revisions", get_rev_string(revno)))

    def create_revision(self, name, revno):
        """
        @see MoinMoin.storage.interfaces.StorageBackend.create_revisions
        """
        if revno == 0:
            revno = self.current_revision(name) + 1

        try:
            create_file(self.get_page_path(name, "revisions", get_rev_string(revno)))
        except IOError, err:
            _handle_error(self, err, name, revno, message=_("Failed to create revision for item %r with revision %r.")  % (name, revno))

        self._update_current(name)

        return revno

    def remove_revision(self, name, revno):
        """
        @see MoinMoin.storage.interfaces.StorageBackend.remove_revisions
        """
        if revno == 0:
            revno = self.current_revision(name)

        try:
            os.remove(self.get_page_path(name, "revisions", get_rev_string(revno)))
        except OSError, err:
            _handle_error(self, err, name, revno, message=_("Failed to remove revision %r for item %r.") % (revno, name))

        self._update_current(name)

        return revno

    def _update_current(self, name, revno=0):
        """
        Update the current file.
        """
        if revno == 0:
            revno = self.list_revisions(name)[0]

        tmp = tempfile.mkstemp()

        try:
            tmp_file = os.fdopen(tmp[0], "w")
            tmp_file.write(get_rev_string(revno) + "\n")
            tmp_file.close()
        except IOError, err:
            _handle_error(self, err, name, message=_("Failed to set current revision for item %r.") % name)

        try:
            shutil.move(tmp[1], self.get_page_path(name, "current"))
        except OSError, err:
            _handle_error(self, err, name, message=_("Failed to set current revision for item %r.") % name)

    def get_data_backend(self, name, revno):
        """
        @see MoinMoin.storage.interfaces.StorageBackend.get_data_backend
        """
        if revno == 0:
            revno = self.current_revision(name)

        if self.has_revision(name, revno):
            return PageData(self, name, revno)

        else:
            if not self.has_item(name):
                raise NoSuchItemError(_("Item %r does not exist.") % name)
            else:
                raise NoSuchRevisionError(_("Revision %r of item %r does not exist.") % (revno, name))

    def get_metadata_backend(self, name, revno):
        """
        @see MoinMoin.storage.interfaces.StorageBackend.get_metadata_backend
        """
        if revno == 0:
            revno = self.current_revision(name)

        return PageMetadata(self, name, revno)

    def get_page_path(self, name, *args):
        """
        @see MoinMoin.storage.fs_moin16.AbstractStorage.get_page_path

        TODO: cache the quoted name?
        """
        return AbstractStorage.get_page_path(self, quoteWikinameFS(name), *args)


class PageData(DataBackend):
    """
    This class implements a read only, file like object for MoinMoin 1.6 Page stuff.
    Changes will only be saved on close().
    """

    def __init__(self, backend, name, revno):
        """
        Init stuff and open the file.
        """
        self._backend = backend
        self._name = name
        self._revno = revno

        self._read_file_name = self._backend.get_page_path(self._name, "revisions", get_rev_string(self._revno))

        self._read_property = None
        self._write_property = None

    def _get_read_file(self):
        """
        Lazy load read_file.
        """
        if self._read_property is None:
            self._read_property = codecs.open(self._read_file_name, "r", config.charset)
        return self._read_property

    _read_file = property(_get_read_file)

    def _get_write_file(self):
        """
        Lazy load write file.
        """
        if self._write_property is None:
            self._tmp = tempfile.mkstemp()
            self._write_property = codecs.getwriter(config.charset)(os.fdopen(self._tmp[0], "w"))
        return self._write_property

    _write_file = property(_get_write_file)

    def read(self, size=None):
        """
        @see MoinMoin.storage.interfaces.DataBackend.read
        """
        return self._read_file.read(size)

    def seek(self, offset):
        """
        @see MoinMoin.storage.interfaces.DataBackend.seek
        """
        self._read_file.seek(offset)

    def tell(self):
        """
        @see MoinMoin.storage.interfaces.DataBackend.tell
        """
        return self._read_file.tell()

    def write(self, data):
        """
        @see MoinMoin.storage.interfaces.DataBackend.write
        """
        self._write_file.write(data)

    def close(self):
        """
        @see MoinMoin.storage.interfaces.DataBackend.close
        """
        if not self._read_property is None:
            self._read_file.close()
        if not self._write_property is None:
            self._write_file.close()
            shutil.move(self._tmp[1], self._read_file_name)


class PageMetadata(AbstractMetadata):
    """
    Metadata implementation of the page backend.
    """

    def _parse_metadata(self, name, revno):
        """
        @see MoinMoin.fs_moin16.AbstractMetadata._parse_metadata
        """
        metadata = {}

        if revno == -1:

            # Emulate the deleted status via a metadata flag
            current = self._backend.current_revision(name, real=False)
            if not os.path.exists(self._backend.get_page_path(name, "revisions", get_rev_string(current))):
                metadata[DELETED] = True

            # Emulate edit-lock
            if os.path.exists(self._backend.get_page_path(name, "edit-lock")):
                data_file = file(self._backend.get_page_path(name, "edit-lock"), "r")
                line = data_file.read().strip()
                data_file.close()
                if line:
                    values = line.split("\t")
                    metadata[LOCK_TIMESTAMP] = values[0]
                    if len(values) >= 7:
                        metadata[LOCK_USER] = values[6]
                    else:
                        metadata[LOCK_USER] = values[4]

        else:

            try:
                data_file = codecs.open(self._backend.get_page_path(name, "revisions", get_rev_string(revno)), "r", config.charset)
            except IOError, err:
                _handle_error(self._backend, err, name, revno, message=_("Failed to parse metadata for item %r with revision %r.") % (name, revno))

            started = False
            for line in data_file.readlines():
                if line.startswith('#'):
                    started = True
                    if line[1] == '#': # two hash marks are a comment
                        continue
                    elif line == "#":
                        break

                    verb, args = (line[1:] + ' ').split(' ', 1) # split at the first blank

                    verb = verb.lower().strip()
                    args = args.strip()

                    # metadata can be multiline
                    if verb == 'acl':
                        metadata.setdefault(verb, []).append(args)
                    else:
                        metadata[verb] = args

                elif started is True:
                    break
            data_file.close()

            # add size metadata
            metadata[SIZE] = os.path.getsize(self._backend.get_page_path(name, "revisions", get_rev_string(revno)))

        return metadata

    def _save_metadata(self, name, revno, metadata):
        """
        @see MoinMoin.fs_moin16.AbstractMetadata._save_metadata
        """

        if revno == -1:

            # Emulate deleted
            if DELETED in metadata and metadata[DELETED]:
                self._backend._update_current(name, self._backend.current_revision(name) + 1)
            else:
                self._backend._update_current(name)

            # Emulate edilock
            if LOCK_TIMESTAMP in metadata and LOCK_USER in metadata:
                data_file = file(self._backend.get_page_path(name, "edit-lock"), "w")
                line = "\t".join([metadata[LOCK_TIMESTAMP], "0", "0", "0", "0", "0", metadata[LOCK_USER], "0", "0"])
                data_file.write(line + "\n")
                data_file.close()
            elif os.path.isfile(self._backend.get_page_path(name, "edit-lock")):
                os.remove(self._backend.get_page_path(name, "edit-lock"))

        else:

            tmp = tempfile.mkstemp()
            read_filename = self._backend.get_page_path(name, "revisions", get_rev_string(revno))

            try:
                data_file = codecs.open(read_filename, "r", config.charset)
                data = data_file.readlines()
                data_file.close()
            except IOError, err:
                _handle_error(self._backend, err, name, revno, message=_("Failed to save metadata for item %r with revision %r.") % (name, revno))

            # remove metadata
            new_data = [line for line in data if not line.startswith('#') and not line == '#' and not line == '##']

            # add metadata
            metadata_data = ""
            for key, value in metadata.iteritems():

                # remove size metadata
                if key == SIZE:
                    continue

                # special handling for list metadata like acls
                if isinstance(value, list):
                    for line in value:
                        metadata_data += "#%s %s\n" % (key, line)
                else:
                    metadata_data += "#%s %s\n" % (key, value)

            new_data.insert(0, metadata_data)

            # save data
            try:
                data_file = codecs.getwriter(config.charset)(os.fdopen(tmp[0], "w"))
            except IOError, err:
                _handle_error(self._backend, err, name, revno, message=_("Failed to save metadata for item %r with revision %r.") % (name, revno))

            data_file.writelines(new_data)
            data_file.close()

            try:
                shutil.move(tmp[1], read_filename)
            except OSError, err:
                _handle_error(self._backend, err, name, revno, message=_("Failed to save metadata for item %r with revision %r.") % (name, revno))

            # update size
            metadata[SIZE] = os.path.getsize(self._backend.get_page_path(name, "revisions", get_rev_string(revno)))


def encode_list(items):
    """
    Encode list of items in user data file

    Items are separated by '\t' characters.

    @param items: list unicode strings
    @rtype: unicode
    @return: list encoded as unicode
    """
    line = []
    for item in items:
        item = item.strip()
        if not item:
            continue
        line.append(item)

    line = '\t'.join(line)
    return line

def decode_list(line):
    """
    Decode list of items from user data file

    @param line: line containing list of items, encoded with encode_list
    @rtype: list of unicode strings
    @return: list of items in encoded in line
    """
    items = []
    for item in line.split('\t'):
        item = item.strip()
        if not item:
            continue
        items.append(item)
    return items

def encode_dict(items):
    """
    Encode dict of items in user data file

    Items are separated by '\t' characters.
    Each item is key:value.

    @param items: dict of unicode:unicode
    @rtype: unicode
    @return: dict encoded as unicode
    """
    line = []
    for key, value in items.items():
        item = u'%s:%s' % (key, value)
        line.append(item)
    line = '\t'.join(line)
    return line

def decode_dict(line):
    """
    Decode dict of key:value pairs from user data file

    @param line: line containing a dict, encoded with encode_dict
    @rtype: dict
    @return: dict  unicode:unicode items
    """
    items = {}
    for item in line.split('\t'):
        item = item.strip()
        if not item:
            continue
        key, value = item.split(':', 1)
        items[key] = value
    return items


def get_rev_string(revno):
    """
    Returns the string for a given revision integer.
    e.g. 00000001 for 1
    """
    return '%08d' % revno


def create_file(*path):
    """
    Creates a file and raises an error if creating failed or the path already exists.
    """
    real_path = os.path.join(*path)

    if not os.path.exists(real_path):
        file(real_path, "w").close()
    else:
        raise BackendError(_("Path %r already exists.") % real_path)


def _handle_error(backend, err, name, revno=None, message=""):
    """
    Handle error messages.
    """
    if err.errno == errno.ENOENT:
        if not backend.has_item(name):
            raise NoSuchItemError(_("Item %r does not exist.") % name)
        elif revno is not None and not backend.has_revision(name, revno):
            raise NoSuchRevisionError(_("Revision %r of item %r does not exist.") % (revno, name))
    raise BackendError(message)

_ = lambda x: x
>>>>>>> de234ebb
<|MERGE_RESOLUTION|>--- conflicted
+++ resolved
@@ -1,1669 +1,833 @@
-<<<<<<< HEAD
-"""
-    MoinMoin 1.6 compatible storage backend
-
-    @copyright: 2007 MoinMoin:HeinrichWendel
-    @license: GNU GPL, see COPYING for details.
-
-    TODO: indexes
-    TODO: item wide metadata
-    TODO: wiki wide metadata
-
-    NOTE: This implementation is not really thread safe on windows. Some
-          operations will fail if there are still open file descriptors
-          on one of the files belonging to the item. These operations are
-          filesys.rename, os.rename and filesys.rmtree which are used by...
-
-          _save_metadata: Not critical since the operation will simply fail.
-
-          delete_item: Though this will end in an unconsistent state, because
-                       some of the files of an item are removed and some not,
-                       this is not critical, because the method is not called
-                       by the user of the wiki, but only by the administrator.
-
-          rename_item: Not critical since the operation will simply fail.
-
-          _update_current: This will lead to an inconsistent state since
-                           create_revision and remove_revision will first
-                           create / remove the revision file and after
-                           that try to update the current file which is then
-                           not in sync with the real revisions.
-
-          To make this really thread safe on windows a better locking mechanism
-          or retrying of some operations must be implemented.
-"""
-
-import codecs
-import errno
-import os
-import re
-import shutil
-import tempfile
-
-from MoinMoin import config
-from MoinMoin.util import filesys, lock
-from MoinMoin.storage.interfaces import DataBackend, StorageBackend, MetadataBackend, DELETED, SIZE, LOCK_TIMESTAMP, LOCK_USER
-from MoinMoin.storage.error import BackendError, NoSuchItemError, NoSuchRevisionError, LockingError
-from MoinMoin.wikiutil import unquoteWikiname, quoteWikinameFS
-
-user_re = re.compile(r'^\d+\.\d+(\.\d+)?$')
-
-
-class AbstractStorage(StorageBackend):
-    """
-    Abstract Storage Implementation for common methods.
-    """
-
-    locks = dict()
-    lockdir = tempfile.mkdtemp()
-
-    def __init__(self, path, cfg, name):
-        """
-        Init the Backend with the correct path.
-        """
-        if not os.path.isdir(path):
-            raise BackendError(_("Invalid path %r.") % path)
-        self.path = path
-        self.cfg = cfg
-        self.name = name
-
-    def list_items(self, items, filters=None):
-        """
-        @see MoinMoin.interfaces.StorageBackend.list_items
-        """
-        items.sort()
-        if filters is None:
-            return items
-        else:
-            filtered_files = []
-            for key, value in filters.iteritems():
-                expression = re.compile(value)
-                if key not in self.cfg.indexes:
-                    for name in items:
-                        metadata = self.get_metadata_backend(name, 0)
-                        if metadata.has_key(key) and expression.match(metadata[key]):
-                            filtered_files.append(name)
-                else:
-                    pass
-            return filtered_files
-
-    def get_page_path(self, name, *args):
-        """
-        Returns the full path with fs quoted page name.
-        """
-        return os.path.join(self.path, name, *args)
-
-    def lock(self, identifier, timeout=1, lifetime=60):
-        """
-        @see MoinMoin.storage.interfaces.StorageBackend.lock
-        """
-        write_lock = lock.ExclusiveLock(os.path.join(self.lockdir, identifier), lifetime)
-        if not write_lock.acquire(timeout):
-            raise LockingError(_("There is already a lock for %r") % identifier)
-        self.locks[identifier] = write_lock
-
-    def unlock(self, identifier):
-        """
-        @see MoinMoin.storage.interfaces.StorageBackend.unlock
-        """
-        try:
-            self.locks[identifier].release()
-            del self.locks[identifier]
-        except KeyError:
-            pass
-
-class AbstractMetadata(MetadataBackend):
-    """
-    Abstract metadata class.
-    """
-    def __init__(self, backend, name, revno):
-        """"
-        Initializes the metadata object with the required parameters.
-        """
-        self._backend = backend
-
-        self._name = name
-        self._revno = revno
-        self._metadata = self._parse_metadata(name, revno)
-
-    def __contains__(self, key):
-        """
-        @see MoinMoin.storage.external.Metadata.__contains__
-        """
-        return key in self._metadata
-
-    def __getitem__(self, key):
-        """
-        @see MoinMoin.storage.external.Metadata.__getitem__
-        """
-        return self._metadata[key]
-
-    def __setitem__(self, key, value):
-        """
-        @see MoinMoin.storage.external.Metadata.__setitem__
-        """
-        self._metadata[key] = value
-
-    def __delitem__(self, key):
-        """
-        @see MoinMoin.storage.external.Metadata.__delitem__
-        """
-        del self._metadata[key]
-
-    def keys(self):
-        """
-        @see MoinMoin.storage.external.Metadata.keys
-        """
-        return self._metadata.keys()
-
-    def save(self):
-        """
-        @see MoinMoin.storage.external.Metadata.save
-        """
-        self._save_metadata(self._name, self._revno, self._metadata)
-
-    def _parse_metadata(self, name, revno):
-        """
-        @see MoinMoin.fs_moin16.AbstractStorage._parse_metadata
-        """
-        raise NotImplementedError
-
-    def _save_metadata(self, name, revno, metadata):
-        """
-        @see MoinMoin.fs_moin16.AbstractStorage._save_metadata
-        """
-        raise NotImplementedError
-
-
-class UserStorage(AbstractStorage):
-    """
-    Class that implements the 1.6 compatible storage backend for users.
-    """
-
-    def list_items(self, filters=None):
-        """
-        @see MoinMoin.storage.interfaces.StorageBackend.list_items
-        """
-        files = [f for f in os.listdir(self.path) if user_re.match(f)]
-
-        return super(UserStorage, self).list_items(files, filters)
-
-    def has_item(self, name):
-        """
-        @see MoinMoin.storage.interfaces.StorageBackend.has_item
-        """
-        if os.path.isfile(os.path.join(self.path, name)):
-            return self
-        return None
-
-    def create_item(self, name):
-        """
-        @see MoinMoin.storage.interfaces.StorageBackend.create_item
-        """
-        create_file(self.path, name)
-        return self
-
-    def remove_item(self, name):
-        """
-        @see MoinMoin.storage.interfaces.StorageBackend.remove_item
-        """
-        try:
-            os.remove(os.path.join(self.path, name))
-        except OSError, err:
-            _handle_error(self, err, name, message=_("Failed to remove item %r.") % name)
-
-    def list_revisions(self, name):
-        """
-        @see MoinMoin.storage.interfaces.StorageBackend.list_revisions
-
-        Users have no revisions.
-        """
-        return [1]
-
-    def current_revision(self, name):
-        """
-        @see MoinMoin.storage.interfaces.StorageBackend.current_revision
-        """
-        return 1
-
-    def has_revision(self, name, revno):
-        """
-        @see MoinMoin.storage.interfaces.StorageBackend.has_revision
-        """
-        return revno == 0 or revno in self.list_revisions(name)
-
-    def get_metadata_backend(self, name, revno):
-        """
-        @see MoinMoin.storage.interfaces.StorageBackend.get_metadata_backend
-        """
-        return UserMetadata(self, name, revno)
-
-
-class UserMetadata(AbstractMetadata):
-    """
-    Metadata class for the user backend.
-    """
-
-    def _parse_metadata(self, name, revno):
-        """
-        @see MoinMoin.fs_moin16.AbstractMetadata._parse_metadata
-        """
-        try:
-            data_file = codecs.open(self._backend.get_page_path(name), "r", config.charset)
-            data = data_file.readlines()
-            data_file.close()
-        except IOError, err:
-            _handle_error(self._backend, err, name, revno, message=_("Failed to parse metadata for item %r with revision %r.") % (name, revno))
-
-        user_data = {}
-        for line in data:
-            if line.startswith('#') or line.strip() == "":
-                continue
-
-            try:
-                key, val = line.strip().split('=', 1)
-                # Decode list values
-                if key.endswith('[]'):
-                    key = key[:-2]
-                    val = decode_list(val)
-                # Decode dict values
-                elif key.endswith('{}'):
-                    key = key[:-2]
-                    val = decode_dict(val)
-                user_data[key] = val
-            except ValueError:
-                pass
-
-        return user_data
-
-    def _save_metadata(self, name, revno, metadata):
-        """
-        @see MoinMoin.fs_moin16.AbstractMetadata._save_metadata
-        """
-
-        tmp = tempfile.mkstemp()
-
-        try:
-            data_file = codecs.getwriter(config.charset)(os.fdopen(tmp[0], "w"))
-        except IOError, err:
-            _handle_error(self._backend, err, name, revno, message=_("Failed to save metadata for item %r with revision %r.") % (name, revno))
-
-        for key, value in metadata.iteritems():
-            # Encode list values
-            if isinstance(value, list):
-                key += '[]'
-                value = encode_list(value)
-            # Encode dict values
-            elif isinstance(value, dict):
-                key += '{}'
-                value = encode_dict(value)
-            line = u"%s=%s\n" % (key, unicode(value))
-            data_file.write(line)
-        data_file.close()
-
-        try:
-            filesys.rename(tmp[1], self._backend.get_page_path(name))
-        except IOError, err:
-            _handle_error(self._backend, err, name, revno, message=_("Failed to save metadata for item %r with revision %r.") % (name, revno))
-
-
-class PageStorage(AbstractStorage):
-    """
-    This class implements the MoinMoin 1.6 compatible Page Storage Stuff.
-    """
-
-    def list_items(self, filters=None):
-        """
-        @see MoinMoin.storage.interfaces.StorageBackend.list_items
-        """
-        files = [unquoteWikiname(f) for f in os.listdir(self.path) if os.path.exists(os.path.join(self.path, f, "current"))]
-
-        return super(PageStorage, self).list_items(files, filters)
-
-    def has_item(self, name):
-        """
-        @see MoinMoin.storage.interfaces.StorageBackend.has_item
-        """
-        if os.path.isdir(self.get_page_path(name, "revisions")):
-            return self
-        return None
-
-    def create_item(self, name):
-        """
-        @see MoinMoin.storage.interfaces.StorageBackend.create_item
-        """
-        if not self.has_item(name):
-            if not os.path.isdir(self.get_page_path(name)):
-                os.mkdir(self.get_page_path(name))
-            if not os.path.isdir(self.get_page_path(name, "cache")):
-                os.mkdir(self.get_page_path(name, "cache"))
-            if not os.path.isdir(self.get_page_path(name, "cache", "__lock__")):
-                os.mkdir(self.get_page_path(name, "cache", "__lock__"))
-            create_file(self.get_page_path(name, "current"))
-            if not os.path.isfile(self.get_page_path(name, "edit-log")):
-                create_file(self.get_page_path(name, "edit-log"))
-            if not os.path.isdir(self.get_page_path(name, "revisions")):
-                os.mkdir(self.get_page_path(name, "revisions"))
-        else:
-            raise BackendError(_("Item %r already exists") % name)
-
-        return self
-
-    def remove_item(self, name):
-        """
-        @see MoinMoin.storage.interfaces.StorageBackend.remove_item
-        """
-        try:
-            shutil.rmtree(self.get_page_path(name))
-        except OSError, err:
-            _handle_error(self, err, name, message=_("Failed to remove item %r.") % name)
-
-    def rename_item(self, name, newname):
-        """
-        @see MoinMoin.storage.interfaces.StorageBackend.rename_item
-        """
-        if name == newname:
-            raise BackendError(_("Failed to rename item because name and newname are equal."))
-
-        if not newname:
-            raise BackendError(_("You cannot rename to an empty page name."))
-
-        if self.has_item(newname):
-            raise BackendError(_("Failed to rename item because an item with name %r already exists.") % newname)
-
-        try:
-            os.rename(self.get_page_path(name), self.get_page_path(newname))
-        except OSError, err:
-            _handle_error(self, err, name, message=_("Failed to rename item %r to %r.") % (name, newname))
-
-    def list_revisions(self, name):
-        """
-        @see MoinMoin.storage.interfaces.StorageBackend.list_revisions
-        """
-        try:
-            revs = os.listdir(self.get_page_path(name, "revisions"))
-        except OSError, err:
-            _handle_error(self, err, name, message=_("Failed to list revisions for item %r.") % name)
-
-        revs = [int(rev) for rev in revs if not rev.endswith(".tmp")]
-        revs.sort()
-        revs.reverse()
-        return revs
-
-    def current_revision(self, name, real=True):
-        """
-        @see MoinMoin.storage.interfaces.StorageBackend.current_revision
-        """
-        try:
-            data_file = file(self.get_page_path(name, "current"), "r")
-            rev = data_file.read().strip()
-            data_file.close()
-        except IOError, err:
-            _handle_error(self, err, name, message=_("Failed to get current revision for item %r.") % name)
-
-        rev = int(rev or 0)
-
-        # Emulate deleted
-        if not real or rev == 0:
-            return rev
-
-        # Don't return revisions which are empty
-        def get_latest_not_empty(rev):
-            if rev == 0:
-                return rev
-            filename = self.get_page_path(name, "revisions", get_rev_string(rev))
-            if not os.path.isfile(filename) or os.path.getsize(filename) == 0L:
-                return get_latest_not_empty(rev - 1)
-            return rev
-
-        return get_latest_not_empty(int(rev))
-
-    def has_revision(self, name, revno):
-        """
-        @see MoinMoin.storage.interfaces.StorageBackend.has_revision
-        """
-        if revno == 0:
-            revno = self.current_revision(name)
-
-        return os.path.isfile(self.get_page_path(name, "revisions", get_rev_string(revno)))
-
-    def create_revision(self, name, revno):
-        """
-        @see MoinMoin.storage.interfaces.StorageBackend.create_revisions
-        """
-        if revno == 0:
-            revno = self.current_revision(name) + 1
-
-        try:
-            create_file(self.get_page_path(name, "revisions", get_rev_string(revno)))
-        except IOError, err:
-            _handle_error(self, err, name, revno, message=_("Failed to create revision for item %r with revision %r.")  % (name, revno))
-
-        self._update_current(name)
-
-        return revno
-
-    def remove_revision(self, name, revno):
-        """
-        @see MoinMoin.storage.interfaces.StorageBackend.remove_revisions
-        """
-        if revno == 0:
-            revno = self.current_revision(name)
-
-        try:
-            os.remove(self.get_page_path(name, "revisions", get_rev_string(revno)))
-        except OSError, err:
-            _handle_error(self, err, name, revno, message=_("Failed to remove revision %r for item %r.") % (revno, name))
-
-        self._update_current(name)
-
-        return revno
-
-    def _update_current(self, name, revno=0):
-        """
-        Update the current file.
-        """
-        if revno == 0:
-            revno = self.list_revisions(name)[0]
-
-        tmp = tempfile.mkstemp()
-
-        try:
-            tmp_file = os.fdopen(tmp[0], "w")
-            tmp_file.write(get_rev_string(revno) + "\n")
-            tmp_file.close()
-        except IOError, err:
-            _handle_error(self, err, name, message=_("Failed to set current revision for item %r.") % name)
-
-        try:
-            filesys.rename(tmp[1], self.get_page_path(name, "current"))
-        except OSError, err:
-            _handle_error(self, err, name, message=_("Failed to set current revision for item %r.") % name)
-
-    def get_data_backend(self, name, revno):
-        """
-        @see MoinMoin.storage.interfaces.StorageBackend.get_data_backend
-        """
-        if revno == 0:
-            revno = self.current_revision(name)
-
-        if self.has_revision(name, revno):
-            return PageData(self, name, revno)
-
-        else:
-            if not self.has_item(name):
-                raise NoSuchItemError(_("Item %r does not exist.") % name)
-            else:
-                raise NoSuchRevisionError(_("Revision %r of item %r does not exist.") % (revno, name))
-
-    def get_metadata_backend(self, name, revno):
-        """
-        @see MoinMoin.storage.interfaces.StorageBackend.get_metadata_backend
-        """
-        if revno == 0:
-            revno = self.current_revision(name)
-
-        return PageMetadata(self, name, revno)
-
-    def get_page_path(self, name, *args):
-        """
-        @see MoinMoin.storage.fs_moin16.AbstractStorage.get_page_path
-
-        TODO: cache the quoted name?
-        """
-        return AbstractStorage.get_page_path(self, quoteWikinameFS(name), *args)
-
-
-class PageData(DataBackend):
-    """
-    This class implements a read only, file like object for MoinMoin 1.6 Page stuff.
-    Changes will only be saved on close().
-    """
-
-    def __init__(self, backend, name, revno):
-        """
-        Init stuff and open the file.
-        """
-        self._backend = backend
-        self._name = name
-        self._revno = revno
-
-        self._read_file_name = self._backend.get_page_path(self._name, "revisions", get_rev_string(self._revno))
-
-        self._read_property = None
-        self._write_property = None
-
-    def _get_read_file(self):
-        """
-        Lazy load read_file.
-        """
-        if self._read_property is None:
-            self._read_property = codecs.open(self._read_file_name, "r", config.charset)
-        return self._read_property
-
-    _read_file = property(_get_read_file)
-
-    def _get_write_file(self):
-        """
-        Lazy load write file.
-        """
-        if self._write_property is None:
-            self._tmp = tempfile.mkstemp()
-            self._write_property = codecs.getwriter(config.charset)(os.fdopen(self._tmp[0], "w"))
-        return self._write_property
-
-    _write_file = property(_get_write_file)
-
-    def read(self, size=None):
-        """
-        @see MoinMoin.storage.interfaces.DataBackend.read
-        """
-        return self._read_file.read(size)
-
-    def seek(self, offset):
-        """
-        @see MoinMoin.storage.interfaces.DataBackend.seek
-        """
-        self._read_file.seek(offset)
-
-    def tell(self):
-        """
-        @see MoinMoin.storage.interfaces.DataBackend.tell
-        """
-        return self._read_file.tell()
-
-    def write(self, data):
-        """
-        @see MoinMoin.storage.interfaces.DataBackend.write
-        """
-        self._write_file.write(data)
-
-    def close(self):
-        """
-        @see MoinMoin.storage.interfaces.DataBackend.close
-        """
-        if not self._read_property is None:
-            self._read_file.close()
-        if not self._write_property is None:
-            self._write_file.close()
-            filesys.rename(self._tmp[1], self._read_file_name)
-
-
-class PageMetadata(AbstractMetadata):
-    """
-    Metadata implementation of the page backend.
-    """
-
-    def _parse_metadata(self, name, revno):
-        """
-        @see MoinMoin.fs_moin16.AbstractMetadata._parse_metadata
-        """
-        metadata = {}
-
-        if revno == -1:
-
-            # Emulate the deleted status via a metadata flag
-            current = self._backend.current_revision(name, real=False)
-            if not os.path.exists(self._backend.get_page_path(name, "revisions", get_rev_string(current))):
-                metadata[DELETED] = True
-
-            # Emulate edit-lock
-            if os.path.exists(self._backend.get_page_path(name, "edit-lock")):
-                data_file = file(self._backend.get_page_path(name, "edit-lock"), "r")
-                line = data_file.read().strip()
-                data_file.close()
-                if line:
-                    values = line.split("\t")
-                    metadata[LOCK_TIMESTAMP] = values[0]
-                    if len(values) >= 7:
-                        metadata[LOCK_USER] = values[6]
-                    else:
-                        metadata[LOCK_USER] = values[4]
-
-        else:
-
-            try:
-                data_file = codecs.open(self._backend.get_page_path(name, "revisions", get_rev_string(revno)), "r", config.charset)
-            except IOError, err:
-                _handle_error(self._backend, err, name, revno, message=_("Failed to parse metadata for item %r with revision %r.") % (name, revno))
-
-            started = False
-            for line in data_file.readlines():
-                if line.startswith('#'):
-                    started = True
-                    if line[1] == '#': # two hash marks are a comment
-                        continue
-                    elif line == "#":
-                        break
-
-                    verb, args = (line[1:] + ' ').split(' ', 1) # split at the first blank
-
-                    verb = verb.lower().strip()
-                    args = args.strip()
-
-                    # metadata can be multiline
-                    if verb == 'acl':
-                        metadata.setdefault(verb, []).append(args)
-                    else:
-                        metadata[verb] = args
-
-                elif started is True:
-                    break
-            data_file.close()
-
-            # add size metadata
-            metadata[SIZE] = os.path.getsize(self._backend.get_page_path(name, "revisions", get_rev_string(revno)))
-
-        return metadata
-
-    def _save_metadata(self, name, revno, metadata):
-        """
-        @see MoinMoin.fs_moin16.AbstractMetadata._save_metadata
-        """
-
-        if revno == -1:
-
-            # Emulate deleted
-            if DELETED in metadata and metadata[DELETED]:
-                self._backend._update_current(name, self._backend.current_revision(name) + 1)
-            else:
-                self._backend._update_current(name)
-
-            # Emulate edilock
-            if LOCK_TIMESTAMP in metadata and LOCK_USER in metadata:
-                data_file = file(self._backend.get_page_path(name, "edit-lock"), "w")
-                line = "\t".join([metadata[LOCK_TIMESTAMP], "0", "0", "0", "0", "0", metadata[LOCK_USER], "0", "0"])
-                data_file.write(line + "\n")
-                data_file.close()
-            elif os.path.isfile(self._backend.get_page_path(name, "edit-lock")):
-                os.remove(self._backend.get_page_path(name, "edit-lock"))
-
-        else:
-
-            tmp = tempfile.mkstemp()
-            read_filename = self._backend.get_page_path(name, "revisions", get_rev_string(revno))
-
-            try:
-                data_file = codecs.open(read_filename, "r", config.charset)
-                data = data_file.readlines()
-                data_file.close()
-            except IOError, err:
-                _handle_error(self._backend, err, name, revno, message=_("Failed to save metadata for item %r with revision %r.") % (name, revno))
-
-            # remove metadata
-            new_data = [line for line in data if not line.startswith('#') and not line == '#' and not line == '##']
-
-            # add metadata
-            metadata_data = ""
-            for key, value in metadata.iteritems():
-
-                # remove size metadata
-                if key == SIZE:
-                    continue
-
-                # special handling for list metadata like acls
-                if isinstance(value, list):
-                    for line in value:
-                        metadata_data += "#%s %s\n" % (key, line)
-                else:
-                    metadata_data += "#%s %s\n" % (key, value)
-
-            new_data.insert(0, metadata_data)
-
-            # save data
-            try:
-                data_file = codecs.getwriter(config.charset)(os.fdopen(tmp[0], "w"))
-            except IOError, err:
-                _handle_error(self._backend, err, name, revno, message=_("Failed to save metadata for item %r with revision %r.") % (name, revno))
-
-            data_file.writelines(new_data)
-            data_file.close()
-
-            try:
-                filesys.rename(tmp[1], read_filename)
-            except OSError, err:
-                _handle_error(self._backend, err, name, revno, message=_("Failed to save metadata for item %r with revision %r.") % (name, revno))
-
-            # update size
-            metadata[SIZE] = os.path.getsize(self._backend.get_page_path(name, "revisions", get_rev_string(revno)))
-
-
-def encode_list(items):
-    """
-    Encode list of items in user data file
-
-    Items are separated by '\t' characters.
-
-    @param items: list unicode strings
-    @rtype: unicode
-    @return: list encoded as unicode
-    """
-    line = []
-    for item in items:
-        item = item.strip()
-        if not item:
-            continue
-        line.append(item)
-
-    line = '\t'.join(line)
-    return line
-
-def decode_list(line):
-    """
-    Decode list of items from user data file
-
-    @param line: line containing list of items, encoded with encode_list
-    @rtype: list of unicode strings
-    @return: list of items in encoded in line
-    """
-    items = []
-    for item in line.split('\t'):
-        item = item.strip()
-        if not item:
-            continue
-        items.append(item)
-    return items
-
-def encode_dict(items):
-    """
-    Encode dict of items in user data file
-
-    Items are separated by '\t' characters.
-    Each item is key:value.
-
-    @param items: dict of unicode:unicode
-    @rtype: unicode
-    @return: dict encoded as unicode
-    """
-    line = []
-    for key, value in items.items():
-        item = u'%s:%s' % (key, value)
-        line.append(item)
-    line = '\t'.join(line)
-    return line
-
-def decode_dict(line):
-    """
-    Decode dict of key:value pairs from user data file
-
-    @param line: line containing a dict, encoded with encode_dict
-    @rtype: dict
-    @return: dict  unicode:unicode items
-    """
-    items = {}
-    for item in line.split('\t'):
-        item = item.strip()
-        if not item:
-            continue
-        key, value = item.split(':', 1)
-        items[key] = value
-    return items
-
-
-def get_rev_string(revno):
-    """
-    Returns the string for a given revision integer.
-    e.g. 00000001 for 1
-    """
-    return '%08d' % revno
-
-
-def create_file(*path):
-    """
-    Creates a file and raises an error if creating failed or the path already exists.
-    """
-    real_path = os.path.join(*path)
-
-    if not os.path.exists(real_path):
-        file(real_path, "w").close()
-    else:
-        raise BackendError(_("Path %r already exists.") % real_path)
-
-
-def _handle_error(backend, err, name, revno=None, message=""):
-    """
-    Handle error messages.
-    """
-    if err.errno == errno.ENOENT:
-        if not backend.has_item(name):
-            raise NoSuchItemError(_("Item %r does not exist.") % name)
-        elif revno is not None and not backend.has_revision(name, revno):
-            raise NoSuchRevisionError(_("Revision %r of item %r does not exist.") % (revno, name))
-    raise BackendError(message)
-
-_ = lambda x: x
-=======
-"""
-    MoinMoin 1.6 compatible storage backend
-
-    @copyright: 2007 MoinMoin:HeinrichWendel
-    @license: GNU GPL, see COPYING for details.
-
-    TODO: indexes
-    TODO: item wide metadata
-    TODO: wiki wide metadata
-
-    NOTE: This implementation is not really thread safe on windows. Some
-          operations will fail if there are still open file descriptors
-          on one of the files belonging to the item. These operations are
-          shutil.move and filesys.rmtree which are used by...
-
-          _save_metadata: Not critical since the operation will simply fail.
-
-          delete_item: Though this will end in an unconsistent state, because
-                       some of the files of an item are removed and some not,
-                       this is not critical, because the method is not called
-                       by the user of the wiki, but only by the administrator.
-
-          rename_item: Not critical since the operation will simply fail.
-
-          _update_current: This will lead to an inconsistent state since
-                           create_revision and remove_revision will first
-                           create / remove the revision file and after
-                           that try to update the current file which is then
-                           not in sync with the real revisions.
-
-          To make this really thread safe on windows a better locking mechanism
-          or retrying of some operations must be implemented.
-"""
-
-import codecs
-import errno
-import os
-import re
-import shutil
-import tempfile
-
-from MoinMoin import config
-from MoinMoin.util import filesys, lock
-from MoinMoin.storage.interfaces import DataBackend, StorageBackend, MetadataBackend, DELETED, SIZE, LOCK_TIMESTAMP, LOCK_USER
-from MoinMoin.storage.error import BackendError, NoSuchItemError, NoSuchRevisionError, LockingError
-from MoinMoin.wikiutil import unquoteWikiname, quoteWikinameFS
-
-user_re = re.compile(r'^\d+\.\d+(\.\d+)?$')
-
-
-class AbstractStorage(StorageBackend):
-    """
-    Abstract Storage Implementation for common methods.
-    """
-
-    locks = dict()
-    lockdir = tempfile.mkdtemp()
-
-    def __init__(self, path, cfg, name):
-        """
-        Init the Backend with the correct path.
-        """
-        if not os.path.isdir(path):
-            raise BackendError(_("Invalid path %r.") % path)
-        self.path = path
-        self.cfg = cfg
-        self.name = name
-
-    def list_items(self, items, filters=None):
-        """
-        @see MoinMoin.interfaces.StorageBackend.list_items
-        """
-        items.sort()
-        if filters is None:
-            return items
-        else:
-            filtered_files = []
-            for key, value in filters.iteritems():
-                expression = re.compile(value)
-                if key not in self.cfg.indexes:
-                    for name in items:
-                        metadata = self.get_metadata_backend(name, 0)
-                        if metadata.has_key(key) and expression.match(metadata[key]):
-                            filtered_files.append(name)
-                else:
-                    pass
-            return filtered_files
-
-    def get_page_path(self, name, *args):
-        """
-        Returns the full path with fs quoted page name.
-        """
-        return os.path.join(self.path, name, *args)
-
-    def lock(self, identifier, timeout=1, lifetime=60):
-        """
-        @see MoinMoin.storage.interfaces.StorageBackend.lock
-        """
-        write_lock = lock.ExclusiveLock(os.path.join(self.lockdir, identifier), lifetime)
-        if not write_lock.acquire(timeout):
-            raise LockingError(_("There is already a lock for %r") % identifier)
-        self.locks[identifier] = write_lock
-
-    def unlock(self, identifier):
-        """
-        @see MoinMoin.storage.interfaces.StorageBackend.unlock
-        """
-        try:
-            self.locks[identifier].release()
-            del self.locks[identifier]
-        except KeyError:
-            pass
-
-class AbstractMetadata(MetadataBackend):
-    """
-    Abstract metadata class.
-    """
-    def __init__(self, backend, name, revno):
-        """"
-        Initializes the metadata object with the required parameters.
-        """
-        self._backend = backend
-
-        self._name = name
-        self._revno = revno
-        self._metadata = self._parse_metadata(name, revno)
-
-    def __contains__(self, key):
-        """
-        @see MoinMoin.storage.external.Metadata.__contains__
-        """
-        return key in self._metadata
-
-    def __getitem__(self, key):
-        """
-        @see MoinMoin.storage.external.Metadata.__getitem__
-        """
-        return self._metadata[key]
-
-    def __setitem__(self, key, value):
-        """
-        @see MoinMoin.storage.external.Metadata.__setitem__
-        """
-        self._metadata[key] = value
-
-    def __delitem__(self, key):
-        """
-        @see MoinMoin.storage.external.Metadata.__delitem__
-        """
-        del self._metadata[key]
-
-    def keys(self):
-        """
-        @see MoinMoin.storage.external.Metadata.keys
-        """
-        return self._metadata.keys()
-
-    def save(self):
-        """
-        @see MoinMoin.storage.external.Metadata.save
-        """
-        self._save_metadata(self._name, self._revno, self._metadata)
-
-    def _parse_metadata(self, name, revno):
-        """
-        @see MoinMoin.fs_moin16.AbstractStorage._parse_metadata
-        """
-        raise NotImplementedError
-
-    def _save_metadata(self, name, revno, metadata):
-        """
-        @see MoinMoin.fs_moin16.AbstractStorage._save_metadata
-        """
-        raise NotImplementedError
-
-
-class UserStorage(AbstractStorage):
-    """
-    Class that implements the 1.6 compatible storage backend for users.
-    """
-
-    def list_items(self, filters=None):
-        """
-        @see MoinMoin.storage.interfaces.StorageBackend.list_items
-        """
-        files = [f for f in os.listdir(self.path) if user_re.match(f)]
-
-        return super(UserStorage, self).list_items(files, filters)
-
-    def has_item(self, name):
-        """
-        @see MoinMoin.storage.interfaces.StorageBackend.has_item
-        """
-        if os.path.isfile(os.path.join(self.path, name)):
-            return self
-        return None
-
-    def create_item(self, name):
-        """
-        @see MoinMoin.storage.interfaces.StorageBackend.create_item
-        """
-        create_file(self.path, name)
-        return self
-
-    def remove_item(self, name):
-        """
-        @see MoinMoin.storage.interfaces.StorageBackend.remove_item
-        """
-        try:
-            os.remove(os.path.join(self.path, name))
-        except OSError, err:
-            _handle_error(self, err, name, message=_("Failed to remove item %r.") % name)
-
-    def list_revisions(self, name):
-        """
-        @see MoinMoin.storage.interfaces.StorageBackend.list_revisions
-
-        Users have no revisions.
-        """
-        return [1]
-
-    def current_revision(self, name):
-        """
-        @see MoinMoin.storage.interfaces.StorageBackend.current_revision
-        """
-        return 1
-
-    def has_revision(self, name, revno):
-        """
-        @see MoinMoin.storage.interfaces.StorageBackend.has_revision
-        """
-        return revno == 0 or revno in self.list_revisions(name)
-
-    def get_metadata_backend(self, name, revno):
-        """
-        @see MoinMoin.storage.interfaces.StorageBackend.get_metadata_backend
-        """
-        return UserMetadata(self, name, revno)
-
-
-class UserMetadata(AbstractMetadata):
-    """
-    Metadata class for the user backend.
-    """
-
-    def _parse_metadata(self, name, revno):
-        """
-        @see MoinMoin.fs_moin16.AbstractMetadata._parse_metadata
-        """
-        try:
-            data_file = codecs.open(self._backend.get_page_path(name), "r", config.charset)
-            data = data_file.readlines()
-            data_file.close()
-        except IOError, err:
-            _handle_error(self._backend, err, name, revno, message=_("Failed to parse metadata for item %r with revision %r.") % (name, revno))
-
-        user_data = {}
-        for line in data:
-            if line.startswith('#') or line.strip() == "":
-                continue
-
-            try:
-                key, val = line.strip().split('=', 1)
-                # Decode list values
-                if key.endswith('[]'):
-                    key = key[:-2]
-                    val = decode_list(val)
-                # Decode dict values
-                elif key.endswith('{}'):
-                    key = key[:-2]
-                    val = decode_dict(val)
-                user_data[key] = val
-            except ValueError:
-                pass
-
-        return user_data
-
-    def _save_metadata(self, name, revno, metadata):
-        """
-        @see MoinMoin.fs_moin16.AbstractMetadata._save_metadata
-        """
-
-        tmp = tempfile.mkstemp()
-
-        try:
-            data_file = codecs.getwriter(config.charset)(os.fdopen(tmp[0], "w"))
-        except IOError, err:
-            _handle_error(self._backend, err, name, revno, message=_("Failed to save metadata for item %r with revision %r.") % (name, revno))
-
-        for key, value in metadata.iteritems():
-            # Encode list values
-            if isinstance(value, list):
-                key += '[]'
-                value = encode_list(value)
-            # Encode dict values
-            elif isinstance(value, dict):
-                key += '{}'
-                value = encode_dict(value)
-            line = u"%s=%s\n" % (key, unicode(value))
-            data_file.write(line)
-        data_file.close()
-
-        try:
-            shutil.move(tmp[1], self._backend.get_page_path(name))
-        except IOError, err:
-            _handle_error(self._backend, err, name, revno, message=_("Failed to save metadata for item %r with revision %r.") % (name, revno))
-
-
-class PageStorage(AbstractStorage):
-    """
-    This class implements the MoinMoin 1.6 compatible Page Storage Stuff.
-    """
-
-    def list_items(self, filters=None):
-        """
-        @see MoinMoin.storage.interfaces.StorageBackend.list_items
-        """
-        files = [unquoteWikiname(f) for f in os.listdir(self.path) if os.path.exists(os.path.join(self.path, f, "current"))]
-
-        return super(PageStorage, self).list_items(files, filters)
-
-    def has_item(self, name):
-        """
-        @see MoinMoin.storage.interfaces.StorageBackend.has_item
-        """
-        if os.path.isdir(self.get_page_path(name, "revisions")):
-            return self
-        return None
-
-    def create_item(self, name):
-        """
-        @see MoinMoin.storage.interfaces.StorageBackend.create_item
-        """
-        if not self.has_item(name):
-            if not os.path.isdir(self.get_page_path(name)):
-                os.mkdir(self.get_page_path(name))
-            if not os.path.isdir(self.get_page_path(name, "cache")):
-                os.mkdir(self.get_page_path(name, "cache"))
-            if not os.path.isdir(self.get_page_path(name, "cache", "__lock__")):
-                os.mkdir(self.get_page_path(name, "cache", "__lock__"))
-            create_file(self.get_page_path(name, "current"))
-            if not os.path.isfile(self.get_page_path(name, "edit-log")):
-                create_file(self.get_page_path(name, "edit-log"))
-            if not os.path.isdir(self.get_page_path(name, "revisions")):
-                os.mkdir(self.get_page_path(name, "revisions"))
-        else:
-            raise BackendError(_("Item %r already exists") % name)
-
-        return self
-
-    def remove_item(self, name):
-        """
-        @see MoinMoin.storage.interfaces.StorageBackend.remove_item
-        """
-        try:
-            shutil.rmtree(self.get_page_path(name))
-        except OSError, err:
-            _handle_error(self, err, name, message=_("Failed to remove item %r.") % name)
-
-    def rename_item(self, name, newname):
-        """
-        @see MoinMoin.storage.interfaces.StorageBackend.rename_item
-        """
-        if name == newname:
-            raise BackendError(_("Failed to rename item because name and newname are equal."))
-
-        if not newname:
-            raise BackendError(_("You cannot rename to an empty page name."))
-
-        if self.has_item(newname):
-            raise BackendError(_("Failed to rename item because an item with name %r already exists.") % newname)
-
-        try:
-            shutil.move(self.get_page_path(name), self.get_page_path(newname))
-        except OSError, err:
-            _handle_error(self, err, name, message=_("Failed to rename item %r to %r.") % (name, newname))
-
-    def list_revisions(self, name):
-        """
-        @see MoinMoin.storage.interfaces.StorageBackend.list_revisions
-        """
-        try:
-            revs = os.listdir(self.get_page_path(name, "revisions"))
-        except OSError, err:
-            _handle_error(self, err, name, message=_("Failed to list revisions for item %r.") % name)
-
-        revs = [int(rev) for rev in revs if not rev.endswith(".tmp")]
-        revs.sort()
-        revs.reverse()
-        return revs
-
-    def current_revision(self, name, real=True):
-        """
-        @see MoinMoin.storage.interfaces.StorageBackend.current_revision
-        """
-        try:
-            data_file = file(self.get_page_path(name, "current"), "r")
-            rev = data_file.read().strip()
-            data_file.close()
-        except IOError, err:
-            _handle_error(self, err, name, message=_("Failed to get current revision for item %r.") % name)
-
-        rev = int(rev or 0)
-
-        # Emulate deleted
-        if not real or rev == 0:
-            return rev
-
-        # Don't return revisions which are empty
-        def get_latest_not_empty(rev):
-            if rev == 0:
-                return rev
-            filename = self.get_page_path(name, "revisions", get_rev_string(rev))
-            if not os.path.isfile(filename) or os.path.getsize(filename) == 0L:
-                return get_latest_not_empty(rev - 1)
-            return rev
-
-        return get_latest_not_empty(int(rev))
-
-    def has_revision(self, name, revno):
-        """
-        @see MoinMoin.storage.interfaces.StorageBackend.has_revision
-        """
-        if revno == 0:
-            revno = self.current_revision(name)
-
-        return os.path.isfile(self.get_page_path(name, "revisions", get_rev_string(revno)))
-
-    def create_revision(self, name, revno):
-        """
-        @see MoinMoin.storage.interfaces.StorageBackend.create_revisions
-        """
-        if revno == 0:
-            revno = self.current_revision(name) + 1
-
-        try:
-            create_file(self.get_page_path(name, "revisions", get_rev_string(revno)))
-        except IOError, err:
-            _handle_error(self, err, name, revno, message=_("Failed to create revision for item %r with revision %r.")  % (name, revno))
-
-        self._update_current(name)
-
-        return revno
-
-    def remove_revision(self, name, revno):
-        """
-        @see MoinMoin.storage.interfaces.StorageBackend.remove_revisions
-        """
-        if revno == 0:
-            revno = self.current_revision(name)
-
-        try:
-            os.remove(self.get_page_path(name, "revisions", get_rev_string(revno)))
-        except OSError, err:
-            _handle_error(self, err, name, revno, message=_("Failed to remove revision %r for item %r.") % (revno, name))
-
-        self._update_current(name)
-
-        return revno
-
-    def _update_current(self, name, revno=0):
-        """
-        Update the current file.
-        """
-        if revno == 0:
-            revno = self.list_revisions(name)[0]
-
-        tmp = tempfile.mkstemp()
-
-        try:
-            tmp_file = os.fdopen(tmp[0], "w")
-            tmp_file.write(get_rev_string(revno) + "\n")
-            tmp_file.close()
-        except IOError, err:
-            _handle_error(self, err, name, message=_("Failed to set current revision for item %r.") % name)
-
-        try:
-            shutil.move(tmp[1], self.get_page_path(name, "current"))
-        except OSError, err:
-            _handle_error(self, err, name, message=_("Failed to set current revision for item %r.") % name)
-
-    def get_data_backend(self, name, revno):
-        """
-        @see MoinMoin.storage.interfaces.StorageBackend.get_data_backend
-        """
-        if revno == 0:
-            revno = self.current_revision(name)
-
-        if self.has_revision(name, revno):
-            return PageData(self, name, revno)
-
-        else:
-            if not self.has_item(name):
-                raise NoSuchItemError(_("Item %r does not exist.") % name)
-            else:
-                raise NoSuchRevisionError(_("Revision %r of item %r does not exist.") % (revno, name))
-
-    def get_metadata_backend(self, name, revno):
-        """
-        @see MoinMoin.storage.interfaces.StorageBackend.get_metadata_backend
-        """
-        if revno == 0:
-            revno = self.current_revision(name)
-
-        return PageMetadata(self, name, revno)
-
-    def get_page_path(self, name, *args):
-        """
-        @see MoinMoin.storage.fs_moin16.AbstractStorage.get_page_path
-
-        TODO: cache the quoted name?
-        """
-        return AbstractStorage.get_page_path(self, quoteWikinameFS(name), *args)
-
-
-class PageData(DataBackend):
-    """
-    This class implements a read only, file like object for MoinMoin 1.6 Page stuff.
-    Changes will only be saved on close().
-    """
-
-    def __init__(self, backend, name, revno):
-        """
-        Init stuff and open the file.
-        """
-        self._backend = backend
-        self._name = name
-        self._revno = revno
-
-        self._read_file_name = self._backend.get_page_path(self._name, "revisions", get_rev_string(self._revno))
-
-        self._read_property = None
-        self._write_property = None
-
-    def _get_read_file(self):
-        """
-        Lazy load read_file.
-        """
-        if self._read_property is None:
-            self._read_property = codecs.open(self._read_file_name, "r", config.charset)
-        return self._read_property
-
-    _read_file = property(_get_read_file)
-
-    def _get_write_file(self):
-        """
-        Lazy load write file.
-        """
-        if self._write_property is None:
-            self._tmp = tempfile.mkstemp()
-            self._write_property = codecs.getwriter(config.charset)(os.fdopen(self._tmp[0], "w"))
-        return self._write_property
-
-    _write_file = property(_get_write_file)
-
-    def read(self, size=None):
-        """
-        @see MoinMoin.storage.interfaces.DataBackend.read
-        """
-        return self._read_file.read(size)
-
-    def seek(self, offset):
-        """
-        @see MoinMoin.storage.interfaces.DataBackend.seek
-        """
-        self._read_file.seek(offset)
-
-    def tell(self):
-        """
-        @see MoinMoin.storage.interfaces.DataBackend.tell
-        """
-        return self._read_file.tell()
-
-    def write(self, data):
-        """
-        @see MoinMoin.storage.interfaces.DataBackend.write
-        """
-        self._write_file.write(data)
-
-    def close(self):
-        """
-        @see MoinMoin.storage.interfaces.DataBackend.close
-        """
-        if not self._read_property is None:
-            self._read_file.close()
-        if not self._write_property is None:
-            self._write_file.close()
-            shutil.move(self._tmp[1], self._read_file_name)
-
-
-class PageMetadata(AbstractMetadata):
-    """
-    Metadata implementation of the page backend.
-    """
-
-    def _parse_metadata(self, name, revno):
-        """
-        @see MoinMoin.fs_moin16.AbstractMetadata._parse_metadata
-        """
-        metadata = {}
-
-        if revno == -1:
-
-            # Emulate the deleted status via a metadata flag
-            current = self._backend.current_revision(name, real=False)
-            if not os.path.exists(self._backend.get_page_path(name, "revisions", get_rev_string(current))):
-                metadata[DELETED] = True
-
-            # Emulate edit-lock
-            if os.path.exists(self._backend.get_page_path(name, "edit-lock")):
-                data_file = file(self._backend.get_page_path(name, "edit-lock"), "r")
-                line = data_file.read().strip()
-                data_file.close()
-                if line:
-                    values = line.split("\t")
-                    metadata[LOCK_TIMESTAMP] = values[0]
-                    if len(values) >= 7:
-                        metadata[LOCK_USER] = values[6]
-                    else:
-                        metadata[LOCK_USER] = values[4]
-
-        else:
-
-            try:
-                data_file = codecs.open(self._backend.get_page_path(name, "revisions", get_rev_string(revno)), "r", config.charset)
-            except IOError, err:
-                _handle_error(self._backend, err, name, revno, message=_("Failed to parse metadata for item %r with revision %r.") % (name, revno))
-
-            started = False
-            for line in data_file.readlines():
-                if line.startswith('#'):
-                    started = True
-                    if line[1] == '#': # two hash marks are a comment
-                        continue
-                    elif line == "#":
-                        break
-
-                    verb, args = (line[1:] + ' ').split(' ', 1) # split at the first blank
-
-                    verb = verb.lower().strip()
-                    args = args.strip()
-
-                    # metadata can be multiline
-                    if verb == 'acl':
-                        metadata.setdefault(verb, []).append(args)
-                    else:
-                        metadata[verb] = args
-
-                elif started is True:
-                    break
-            data_file.close()
-
-            # add size metadata
-            metadata[SIZE] = os.path.getsize(self._backend.get_page_path(name, "revisions", get_rev_string(revno)))
-
-        return metadata
-
-    def _save_metadata(self, name, revno, metadata):
-        """
-        @see MoinMoin.fs_moin16.AbstractMetadata._save_metadata
-        """
-
-        if revno == -1:
-
-            # Emulate deleted
-            if DELETED in metadata and metadata[DELETED]:
-                self._backend._update_current(name, self._backend.current_revision(name) + 1)
-            else:
-                self._backend._update_current(name)
-
-            # Emulate edilock
-            if LOCK_TIMESTAMP in metadata and LOCK_USER in metadata:
-                data_file = file(self._backend.get_page_path(name, "edit-lock"), "w")
-                line = "\t".join([metadata[LOCK_TIMESTAMP], "0", "0", "0", "0", "0", metadata[LOCK_USER], "0", "0"])
-                data_file.write(line + "\n")
-                data_file.close()
-            elif os.path.isfile(self._backend.get_page_path(name, "edit-lock")):
-                os.remove(self._backend.get_page_path(name, "edit-lock"))
-
-        else:
-
-            tmp = tempfile.mkstemp()
-            read_filename = self._backend.get_page_path(name, "revisions", get_rev_string(revno))
-
-            try:
-                data_file = codecs.open(read_filename, "r", config.charset)
-                data = data_file.readlines()
-                data_file.close()
-            except IOError, err:
-                _handle_error(self._backend, err, name, revno, message=_("Failed to save metadata for item %r with revision %r.") % (name, revno))
-
-            # remove metadata
-            new_data = [line for line in data if not line.startswith('#') and not line == '#' and not line == '##']
-
-            # add metadata
-            metadata_data = ""
-            for key, value in metadata.iteritems():
-
-                # remove size metadata
-                if key == SIZE:
-                    continue
-
-                # special handling for list metadata like acls
-                if isinstance(value, list):
-                    for line in value:
-                        metadata_data += "#%s %s\n" % (key, line)
-                else:
-                    metadata_data += "#%s %s\n" % (key, value)
-
-            new_data.insert(0, metadata_data)
-
-            # save data
-            try:
-                data_file = codecs.getwriter(config.charset)(os.fdopen(tmp[0], "w"))
-            except IOError, err:
-                _handle_error(self._backend, err, name, revno, message=_("Failed to save metadata for item %r with revision %r.") % (name, revno))
-
-            data_file.writelines(new_data)
-            data_file.close()
-
-            try:
-                shutil.move(tmp[1], read_filename)
-            except OSError, err:
-                _handle_error(self._backend, err, name, revno, message=_("Failed to save metadata for item %r with revision %r.") % (name, revno))
-
-            # update size
-            metadata[SIZE] = os.path.getsize(self._backend.get_page_path(name, "revisions", get_rev_string(revno)))
-
-
-def encode_list(items):
-    """
-    Encode list of items in user data file
-
-    Items are separated by '\t' characters.
-
-    @param items: list unicode strings
-    @rtype: unicode
-    @return: list encoded as unicode
-    """
-    line = []
-    for item in items:
-        item = item.strip()
-        if not item:
-            continue
-        line.append(item)
-
-    line = '\t'.join(line)
-    return line
-
-def decode_list(line):
-    """
-    Decode list of items from user data file
-
-    @param line: line containing list of items, encoded with encode_list
-    @rtype: list of unicode strings
-    @return: list of items in encoded in line
-    """
-    items = []
-    for item in line.split('\t'):
-        item = item.strip()
-        if not item:
-            continue
-        items.append(item)
-    return items
-
-def encode_dict(items):
-    """
-    Encode dict of items in user data file
-
-    Items are separated by '\t' characters.
-    Each item is key:value.
-
-    @param items: dict of unicode:unicode
-    @rtype: unicode
-    @return: dict encoded as unicode
-    """
-    line = []
-    for key, value in items.items():
-        item = u'%s:%s' % (key, value)
-        line.append(item)
-    line = '\t'.join(line)
-    return line
-
-def decode_dict(line):
-    """
-    Decode dict of key:value pairs from user data file
-
-    @param line: line containing a dict, encoded with encode_dict
-    @rtype: dict
-    @return: dict  unicode:unicode items
-    """
-    items = {}
-    for item in line.split('\t'):
-        item = item.strip()
-        if not item:
-            continue
-        key, value = item.split(':', 1)
-        items[key] = value
-    return items
-
-
-def get_rev_string(revno):
-    """
-    Returns the string for a given revision integer.
-    e.g. 00000001 for 1
-    """
-    return '%08d' % revno
-
-
-def create_file(*path):
-    """
-    Creates a file and raises an error if creating failed or the path already exists.
-    """
-    real_path = os.path.join(*path)
-
-    if not os.path.exists(real_path):
-        file(real_path, "w").close()
-    else:
-        raise BackendError(_("Path %r already exists.") % real_path)
-
-
-def _handle_error(backend, err, name, revno=None, message=""):
-    """
-    Handle error messages.
-    """
-    if err.errno == errno.ENOENT:
-        if not backend.has_item(name):
-            raise NoSuchItemError(_("Item %r does not exist.") % name)
-        elif revno is not None and not backend.has_revision(name, revno):
-            raise NoSuchRevisionError(_("Revision %r of item %r does not exist.") % (revno, name))
-    raise BackendError(message)
-
-_ = lambda x: x
->>>>>>> de234ebb
+"""
+    MoinMoin 1.6 compatible storage backend
+
+    @copyright: 2007 MoinMoin:HeinrichWendel
+    @license: GNU GPL, see COPYING for details.
+
+    TODO: indexes
+    TODO: item wide metadata
+    TODO: wiki wide metadata
+
+    NOTE: This implementation is not really thread safe on windows. Some
+          operations will fail if there are still open file descriptors
+          on one of the files belonging to the item. These operations are
+          shutil.move and filesys.rmtree which are used by...
+
+          _save_metadata: Not critical since the operation will simply fail.
+
+          delete_item: Though this will end in an unconsistent state, because
+                       some of the files of an item are removed and some not,
+                       this is not critical, because the method is not called
+                       by the user of the wiki, but only by the administrator.
+
+          rename_item: Not critical since the operation will simply fail.
+
+          _update_current: This will lead to an inconsistent state since
+                           create_revision and remove_revision will first
+                           create / remove the revision file and after
+                           that try to update the current file which is then
+                           not in sync with the real revisions.
+
+          To make this really thread safe on windows a better locking mechanism
+          or retrying of some operations must be implemented.
+"""
+
+import codecs
+import errno
+import os
+import re
+import shutil
+import tempfile
+
+from MoinMoin import config
+from MoinMoin.util import filesys, lock
+from MoinMoin.storage.interfaces import DataBackend, StorageBackend, MetadataBackend, DELETED, SIZE, LOCK_TIMESTAMP, LOCK_USER
+from MoinMoin.storage.error import BackendError, NoSuchItemError, NoSuchRevisionError, LockingError
+from MoinMoin.wikiutil import unquoteWikiname, quoteWikinameFS
+
+user_re = re.compile(r'^\d+\.\d+(\.\d+)?$')
+
+
+class AbstractStorage(StorageBackend):
+    """
+    Abstract Storage Implementation for common methods.
+    """
+
+    locks = dict()
+    lockdir = tempfile.mkdtemp()
+
+    def __init__(self, path, cfg, name):
+        """
+        Init the Backend with the correct path.
+        """
+        if not os.path.isdir(path):
+            raise BackendError(_("Invalid path %r.") % path)
+        self.path = path
+        self.cfg = cfg
+        self.name = name
+
+    def list_items(self, items, filters=None):
+        """
+        @see MoinMoin.interfaces.StorageBackend.list_items
+        """
+        items.sort()
+        if filters is None:
+            return items
+        else:
+            filtered_files = []
+            for key, value in filters.iteritems():
+                expression = re.compile(value)
+                if key not in self.cfg.indexes:
+                    for name in items:
+                        metadata = self.get_metadata_backend(name, 0)
+                        if metadata.has_key(key) and expression.match(metadata[key]):
+                            filtered_files.append(name)
+                else:
+                    pass
+            return filtered_files
+
+    def get_page_path(self, name, *args):
+        """
+        Returns the full path with fs quoted page name.
+        """
+        return os.path.join(self.path, name, *args)
+
+    def lock(self, identifier, timeout=1, lifetime=60):
+        """
+        @see MoinMoin.storage.interfaces.StorageBackend.lock
+        """
+        write_lock = lock.ExclusiveLock(os.path.join(self.lockdir, identifier), lifetime)
+        if not write_lock.acquire(timeout):
+            raise LockingError(_("There is already a lock for %r") % identifier)
+        self.locks[identifier] = write_lock
+
+    def unlock(self, identifier):
+        """
+        @see MoinMoin.storage.interfaces.StorageBackend.unlock
+        """
+        try:
+            self.locks[identifier].release()
+            del self.locks[identifier]
+        except KeyError:
+            pass
+
+class AbstractMetadata(MetadataBackend):
+    """
+    Abstract metadata class.
+    """
+    def __init__(self, backend, name, revno):
+        """"
+        Initializes the metadata object with the required parameters.
+        """
+        self._backend = backend
+
+        self._name = name
+        self._revno = revno
+        self._metadata = self._parse_metadata(name, revno)
+
+    def __contains__(self, key):
+        """
+        @see MoinMoin.storage.external.Metadata.__contains__
+        """
+        return key in self._metadata
+
+    def __getitem__(self, key):
+        """
+        @see MoinMoin.storage.external.Metadata.__getitem__
+        """
+        return self._metadata[key]
+
+    def __setitem__(self, key, value):
+        """
+        @see MoinMoin.storage.external.Metadata.__setitem__
+        """
+        self._metadata[key] = value
+
+    def __delitem__(self, key):
+        """
+        @see MoinMoin.storage.external.Metadata.__delitem__
+        """
+        del self._metadata[key]
+
+    def keys(self):
+        """
+        @see MoinMoin.storage.external.Metadata.keys
+        """
+        return self._metadata.keys()
+
+    def save(self):
+        """
+        @see MoinMoin.storage.external.Metadata.save
+        """
+        self._save_metadata(self._name, self._revno, self._metadata)
+
+    def _parse_metadata(self, name, revno):
+        """
+        @see MoinMoin.fs_moin16.AbstractStorage._parse_metadata
+        """
+        raise NotImplementedError
+
+    def _save_metadata(self, name, revno, metadata):
+        """
+        @see MoinMoin.fs_moin16.AbstractStorage._save_metadata
+        """
+        raise NotImplementedError
+
+
+class UserStorage(AbstractStorage):
+    """
+    Class that implements the 1.6 compatible storage backend for users.
+    """
+
+    def list_items(self, filters=None):
+        """
+        @see MoinMoin.storage.interfaces.StorageBackend.list_items
+        """
+        files = [f for f in os.listdir(self.path) if user_re.match(f)]
+
+        return super(UserStorage, self).list_items(files, filters)
+
+    def has_item(self, name):
+        """
+        @see MoinMoin.storage.interfaces.StorageBackend.has_item
+        """
+        if os.path.isfile(os.path.join(self.path, name)):
+            return self
+        return None
+
+    def create_item(self, name):
+        """
+        @see MoinMoin.storage.interfaces.StorageBackend.create_item
+        """
+        create_file(self.path, name)
+        return self
+
+    def remove_item(self, name):
+        """
+        @see MoinMoin.storage.interfaces.StorageBackend.remove_item
+        """
+        try:
+            os.remove(os.path.join(self.path, name))
+        except OSError, err:
+            _handle_error(self, err, name, message=_("Failed to remove item %r.") % name)
+
+    def list_revisions(self, name):
+        """
+        @see MoinMoin.storage.interfaces.StorageBackend.list_revisions
+
+        Users have no revisions.
+        """
+        return [1]
+
+    def current_revision(self, name):
+        """
+        @see MoinMoin.storage.interfaces.StorageBackend.current_revision
+        """
+        return 1
+
+    def has_revision(self, name, revno):
+        """
+        @see MoinMoin.storage.interfaces.StorageBackend.has_revision
+        """
+        return revno == 0 or revno in self.list_revisions(name)
+
+    def get_metadata_backend(self, name, revno):
+        """
+        @see MoinMoin.storage.interfaces.StorageBackend.get_metadata_backend
+        """
+        return UserMetadata(self, name, revno)
+
+
+class UserMetadata(AbstractMetadata):
+    """
+    Metadata class for the user backend.
+    """
+
+    def _parse_metadata(self, name, revno):
+        """
+        @see MoinMoin.fs_moin16.AbstractMetadata._parse_metadata
+        """
+        try:
+            data_file = codecs.open(self._backend.get_page_path(name), "r", config.charset)
+            data = data_file.readlines()
+            data_file.close()
+        except IOError, err:
+            _handle_error(self._backend, err, name, revno, message=_("Failed to parse metadata for item %r with revision %r.") % (name, revno))
+
+        user_data = {}
+        for line in data:
+            if line.startswith('#') or line.strip() == "":
+                continue
+
+            try:
+                key, val = line.strip().split('=', 1)
+                # Decode list values
+                if key.endswith('[]'):
+                    key = key[:-2]
+                    val = decode_list(val)
+                # Decode dict values
+                elif key.endswith('{}'):
+                    key = key[:-2]
+                    val = decode_dict(val)
+                user_data[key] = val
+            except ValueError:
+                pass
+
+        return user_data
+
+    def _save_metadata(self, name, revno, metadata):
+        """
+        @see MoinMoin.fs_moin16.AbstractMetadata._save_metadata
+        """
+
+        tmp = tempfile.mkstemp()
+
+        try:
+            data_file = codecs.getwriter(config.charset)(os.fdopen(tmp[0], "w"))
+        except IOError, err:
+            _handle_error(self._backend, err, name, revno, message=_("Failed to save metadata for item %r with revision %r.") % (name, revno))
+
+        for key, value in metadata.iteritems():
+            # Encode list values
+            if isinstance(value, list):
+                key += '[]'
+                value = encode_list(value)
+            # Encode dict values
+            elif isinstance(value, dict):
+                key += '{}'
+                value = encode_dict(value)
+            line = u"%s=%s\n" % (key, unicode(value))
+            data_file.write(line)
+        data_file.close()
+
+        try:
+            shutil.move(tmp[1], self._backend.get_page_path(name))
+        except IOError, err:
+            _handle_error(self._backend, err, name, revno, message=_("Failed to save metadata for item %r with revision %r.") % (name, revno))
+
+
+class PageStorage(AbstractStorage):
+    """
+    This class implements the MoinMoin 1.6 compatible Page Storage Stuff.
+    """
+
+    def list_items(self, filters=None):
+        """
+        @see MoinMoin.storage.interfaces.StorageBackend.list_items
+        """
+        files = [unquoteWikiname(f) for f in os.listdir(self.path) if os.path.exists(os.path.join(self.path, f, "current"))]
+
+        return super(PageStorage, self).list_items(files, filters)
+
+    def has_item(self, name):
+        """
+        @see MoinMoin.storage.interfaces.StorageBackend.has_item
+        """
+        if os.path.isdir(self.get_page_path(name, "revisions")):
+            return self
+        return None
+
+    def create_item(self, name):
+        """
+        @see MoinMoin.storage.interfaces.StorageBackend.create_item
+        """
+        if not self.has_item(name):
+            if not os.path.isdir(self.get_page_path(name)):
+                os.mkdir(self.get_page_path(name))
+            if not os.path.isdir(self.get_page_path(name, "cache")):
+                os.mkdir(self.get_page_path(name, "cache"))
+            if not os.path.isdir(self.get_page_path(name, "cache", "__lock__")):
+                os.mkdir(self.get_page_path(name, "cache", "__lock__"))
+            create_file(self.get_page_path(name, "current"))
+            if not os.path.isfile(self.get_page_path(name, "edit-log")):
+                create_file(self.get_page_path(name, "edit-log"))
+            if not os.path.isdir(self.get_page_path(name, "revisions")):
+                os.mkdir(self.get_page_path(name, "revisions"))
+        else:
+            raise BackendError(_("Item %r already exists") % name)
+
+        return self
+
+    def remove_item(self, name):
+        """
+        @see MoinMoin.storage.interfaces.StorageBackend.remove_item
+        """
+        try:
+            shutil.rmtree(self.get_page_path(name))
+        except OSError, err:
+            _handle_error(self, err, name, message=_("Failed to remove item %r.") % name)
+
+    def rename_item(self, name, newname):
+        """
+        @see MoinMoin.storage.interfaces.StorageBackend.rename_item
+        """
+        if name == newname:
+            raise BackendError(_("Failed to rename item because name and newname are equal."))
+
+        if not newname:
+            raise BackendError(_("You cannot rename to an empty page name."))
+
+        if self.has_item(newname):
+            raise BackendError(_("Failed to rename item because an item with name %r already exists.") % newname)
+
+        try:
+            shutil.move(self.get_page_path(name), self.get_page_path(newname))
+        except OSError, err:
+            _handle_error(self, err, name, message=_("Failed to rename item %r to %r.") % (name, newname))
+
+    def list_revisions(self, name):
+        """
+        @see MoinMoin.storage.interfaces.StorageBackend.list_revisions
+        """
+        try:
+            revs = os.listdir(self.get_page_path(name, "revisions"))
+        except OSError, err:
+            _handle_error(self, err, name, message=_("Failed to list revisions for item %r.") % name)
+
+        revs = [int(rev) for rev in revs if not rev.endswith(".tmp")]
+        revs.sort()
+        revs.reverse()
+        return revs
+
+    def current_revision(self, name, real=True):
+        """
+        @see MoinMoin.storage.interfaces.StorageBackend.current_revision
+        """
+        try:
+            data_file = file(self.get_page_path(name, "current"), "r")
+            rev = data_file.read().strip()
+            data_file.close()
+        except IOError, err:
+            _handle_error(self, err, name, message=_("Failed to get current revision for item %r.") % name)
+
+        rev = int(rev or 0)
+
+        # Emulate deleted
+        if not real or rev == 0:
+            return rev
+
+        # Don't return revisions which are empty
+        def get_latest_not_empty(rev):
+            if rev == 0:
+                return rev
+            filename = self.get_page_path(name, "revisions", get_rev_string(rev))
+            if not os.path.isfile(filename) or os.path.getsize(filename) == 0L:
+                return get_latest_not_empty(rev - 1)
+            return rev
+
+        return get_latest_not_empty(int(rev))
+
+    def has_revision(self, name, revno):
+        """
+        @see MoinMoin.storage.interfaces.StorageBackend.has_revision
+        """
+        if revno == 0:
+            revno = self.current_revision(name)
+
+        return os.path.isfile(self.get_page_path(name, "revisions", get_rev_string(revno)))
+
+    def create_revision(self, name, revno):
+        """
+        @see MoinMoin.storage.interfaces.StorageBackend.create_revisions
+        """
+        if revno == 0:
+            revno = self.current_revision(name) + 1
+
+        try:
+            create_file(self.get_page_path(name, "revisions", get_rev_string(revno)))
+        except IOError, err:
+            _handle_error(self, err, name, revno, message=_("Failed to create revision for item %r with revision %r.")  % (name, revno))
+
+        self._update_current(name)
+
+        return revno
+
+    def remove_revision(self, name, revno):
+        """
+        @see MoinMoin.storage.interfaces.StorageBackend.remove_revisions
+        """
+        if revno == 0:
+            revno = self.current_revision(name)
+
+        try:
+            os.remove(self.get_page_path(name, "revisions", get_rev_string(revno)))
+        except OSError, err:
+            _handle_error(self, err, name, revno, message=_("Failed to remove revision %r for item %r.") % (revno, name))
+
+        self._update_current(name)
+
+        return revno
+
+    def _update_current(self, name, revno=0):
+        """
+        Update the current file.
+        """
+        if revno == 0:
+            revno = self.list_revisions(name)[0]
+
+        tmp = tempfile.mkstemp()
+
+        try:
+            tmp_file = os.fdopen(tmp[0], "w")
+            tmp_file.write(get_rev_string(revno) + "\n")
+            tmp_file.close()
+        except IOError, err:
+            _handle_error(self, err, name, message=_("Failed to set current revision for item %r.") % name)
+
+        try:
+            shutil.move(tmp[1], self.get_page_path(name, "current"))
+        except OSError, err:
+            _handle_error(self, err, name, message=_("Failed to set current revision for item %r.") % name)
+
+    def get_data_backend(self, name, revno):
+        """
+        @see MoinMoin.storage.interfaces.StorageBackend.get_data_backend
+        """
+        if revno == 0:
+            revno = self.current_revision(name)
+
+        if self.has_revision(name, revno):
+            return PageData(self, name, revno)
+
+        else:
+            if not self.has_item(name):
+                raise NoSuchItemError(_("Item %r does not exist.") % name)
+            else:
+                raise NoSuchRevisionError(_("Revision %r of item %r does not exist.") % (revno, name))
+
+    def get_metadata_backend(self, name, revno):
+        """
+        @see MoinMoin.storage.interfaces.StorageBackend.get_metadata_backend
+        """
+        if revno == 0:
+            revno = self.current_revision(name)
+
+        return PageMetadata(self, name, revno)
+
+    def get_page_path(self, name, *args):
+        """
+        @see MoinMoin.storage.fs_moin16.AbstractStorage.get_page_path
+
+        TODO: cache the quoted name?
+        """
+        return AbstractStorage.get_page_path(self, quoteWikinameFS(name), *args)
+
+
+class PageData(DataBackend):
+    """
+    This class implements a read only, file like object for MoinMoin 1.6 Page stuff.
+    Changes will only be saved on close().
+    """
+
+    def __init__(self, backend, name, revno):
+        """
+        Init stuff and open the file.
+        """
+        self._backend = backend
+        self._name = name
+        self._revno = revno
+
+        self._read_file_name = self._backend.get_page_path(self._name, "revisions", get_rev_string(self._revno))
+
+        self._read_property = None
+        self._write_property = None
+
+    def _get_read_file(self):
+        """
+        Lazy load read_file.
+        """
+        if self._read_property is None:
+            self._read_property = codecs.open(self._read_file_name, "r", config.charset)
+        return self._read_property
+
+    _read_file = property(_get_read_file)
+
+    def _get_write_file(self):
+        """
+        Lazy load write file.
+        """
+        if self._write_property is None:
+            self._tmp = tempfile.mkstemp()
+            self._write_property = codecs.getwriter(config.charset)(os.fdopen(self._tmp[0], "w"))
+        return self._write_property
+
+    _write_file = property(_get_write_file)
+
+    def read(self, size=None):
+        """
+        @see MoinMoin.storage.interfaces.DataBackend.read
+        """
+        return self._read_file.read(size)
+
+    def seek(self, offset):
+        """
+        @see MoinMoin.storage.interfaces.DataBackend.seek
+        """
+        self._read_file.seek(offset)
+
+    def tell(self):
+        """
+        @see MoinMoin.storage.interfaces.DataBackend.tell
+        """
+        return self._read_file.tell()
+
+    def write(self, data):
+        """
+        @see MoinMoin.storage.interfaces.DataBackend.write
+        """
+        self._write_file.write(data)
+
+    def close(self):
+        """
+        @see MoinMoin.storage.interfaces.DataBackend.close
+        """
+        if not self._read_property is None:
+            self._read_file.close()
+        if not self._write_property is None:
+            self._write_file.close()
+            shutil.move(self._tmp[1], self._read_file_name)
+
+
+class PageMetadata(AbstractMetadata):
+    """
+    Metadata implementation of the page backend.
+    """
+
+    def _parse_metadata(self, name, revno):
+        """
+        @see MoinMoin.fs_moin16.AbstractMetadata._parse_metadata
+        """
+        metadata = {}
+
+        if revno == -1:
+
+            # Emulate the deleted status via a metadata flag
+            current = self._backend.current_revision(name, real=False)
+            if not os.path.exists(self._backend.get_page_path(name, "revisions", get_rev_string(current))):
+                metadata[DELETED] = True
+
+            # Emulate edit-lock
+            if os.path.exists(self._backend.get_page_path(name, "edit-lock")):
+                data_file = file(self._backend.get_page_path(name, "edit-lock"), "r")
+                line = data_file.read().strip()
+                data_file.close()
+                if line:
+                    values = line.split("\t")
+                    metadata[LOCK_TIMESTAMP] = values[0]
+                    if len(values) >= 7:
+                        metadata[LOCK_USER] = values[6]
+                    else:
+                        metadata[LOCK_USER] = values[4]
+
+        else:
+
+            try:
+                data_file = codecs.open(self._backend.get_page_path(name, "revisions", get_rev_string(revno)), "r", config.charset)
+            except IOError, err:
+                _handle_error(self._backend, err, name, revno, message=_("Failed to parse metadata for item %r with revision %r.") % (name, revno))
+
+            started = False
+            for line in data_file.readlines():
+                if line.startswith('#'):
+                    started = True
+                    if line[1] == '#': # two hash marks are a comment
+                        continue
+                    elif line == "#":
+                        break
+
+                    verb, args = (line[1:] + ' ').split(' ', 1) # split at the first blank
+
+                    verb = verb.lower().strip()
+                    args = args.strip()
+
+                    # metadata can be multiline
+                    if verb == 'acl':
+                        metadata.setdefault(verb, []).append(args)
+                    else:
+                        metadata[verb] = args
+
+                elif started is True:
+                    break
+            data_file.close()
+
+            # add size metadata
+            metadata[SIZE] = os.path.getsize(self._backend.get_page_path(name, "revisions", get_rev_string(revno)))
+
+        return metadata
+
+    def _save_metadata(self, name, revno, metadata):
+        """
+        @see MoinMoin.fs_moin16.AbstractMetadata._save_metadata
+        """
+
+        if revno == -1:
+
+            # Emulate deleted
+            if DELETED in metadata and metadata[DELETED]:
+                self._backend._update_current(name, self._backend.current_revision(name) + 1)
+            else:
+                self._backend._update_current(name)
+
+            # Emulate edilock
+            if LOCK_TIMESTAMP in metadata and LOCK_USER in metadata:
+                data_file = file(self._backend.get_page_path(name, "edit-lock"), "w")
+                line = "\t".join([metadata[LOCK_TIMESTAMP], "0", "0", "0", "0", "0", metadata[LOCK_USER], "0", "0"])
+                data_file.write(line + "\n")
+                data_file.close()
+            elif os.path.isfile(self._backend.get_page_path(name, "edit-lock")):
+                os.remove(self._backend.get_page_path(name, "edit-lock"))
+
+        else:
+
+            tmp = tempfile.mkstemp()
+            read_filename = self._backend.get_page_path(name, "revisions", get_rev_string(revno))
+
+            try:
+                data_file = codecs.open(read_filename, "r", config.charset)
+                data = data_file.readlines()
+                data_file.close()
+            except IOError, err:
+                _handle_error(self._backend, err, name, revno, message=_("Failed to save metadata for item %r with revision %r.") % (name, revno))
+
+            # remove metadata
+            new_data = [line for line in data if not line.startswith('#') and not line == '#' and not line == '##']
+
+            # add metadata
+            metadata_data = ""
+            for key, value in metadata.iteritems():
+
+                # remove size metadata
+                if key == SIZE:
+                    continue
+
+                # special handling for list metadata like acls
+                if isinstance(value, list):
+                    for line in value:
+                        metadata_data += "#%s %s\n" % (key, line)
+                else:
+                    metadata_data += "#%s %s\n" % (key, value)
+
+            new_data.insert(0, metadata_data)
+
+            # save data
+            try:
+                data_file = codecs.getwriter(config.charset)(os.fdopen(tmp[0], "w"))
+            except IOError, err:
+                _handle_error(self._backend, err, name, revno, message=_("Failed to save metadata for item %r with revision %r.") % (name, revno))
+
+            data_file.writelines(new_data)
+            data_file.close()
+
+            try:
+                shutil.move(tmp[1], read_filename)
+            except OSError, err:
+                _handle_error(self._backend, err, name, revno, message=_("Failed to save metadata for item %r with revision %r.") % (name, revno))
+
+            # update size
+            metadata[SIZE] = os.path.getsize(self._backend.get_page_path(name, "revisions", get_rev_string(revno)))
+
+
+def encode_list(items):
+    """
+    Encode list of items in user data file
+
+    Items are separated by '\t' characters.
+
+    @param items: list unicode strings
+    @rtype: unicode
+    @return: list encoded as unicode
+    """
+    line = []
+    for item in items:
+        item = item.strip()
+        if not item:
+            continue
+        line.append(item)
+
+    line = '\t'.join(line)
+    return line
+
+def decode_list(line):
+    """
+    Decode list of items from user data file
+
+    @param line: line containing list of items, encoded with encode_list
+    @rtype: list of unicode strings
+    @return: list of items in encoded in line
+    """
+    items = []
+    for item in line.split('\t'):
+        item = item.strip()
+        if not item:
+            continue
+        items.append(item)
+    return items
+
+def encode_dict(items):
+    """
+    Encode dict of items in user data file
+
+    Items are separated by '\t' characters.
+    Each item is key:value.
+
+    @param items: dict of unicode:unicode
+    @rtype: unicode
+    @return: dict encoded as unicode
+    """
+    line = []
+    for key, value in items.items():
+        item = u'%s:%s' % (key, value)
+        line.append(item)
+    line = '\t'.join(line)
+    return line
+
+def decode_dict(line):
+    """
+    Decode dict of key:value pairs from user data file
+
+    @param line: line containing a dict, encoded with encode_dict
+    @rtype: dict
+    @return: dict  unicode:unicode items
+    """
+    items = {}
+    for item in line.split('\t'):
+        item = item.strip()
+        if not item:
+            continue
+        key, value = item.split(':', 1)
+        items[key] = value
+    return items
+
+
+def get_rev_string(revno):
+    """
+    Returns the string for a given revision integer.
+    e.g. 00000001 for 1
+    """
+    return '%08d' % revno
+
+
+def create_file(*path):
+    """
+    Creates a file and raises an error if creating failed or the path already exists.
+    """
+    real_path = os.path.join(*path)
+
+    if not os.path.exists(real_path):
+        file(real_path, "w").close()
+    else:
+        raise BackendError(_("Path %r already exists.") % real_path)
+
+
+def _handle_error(backend, err, name, revno=None, message=""):
+    """
+    Handle error messages.
+    """
+    if err.errno == errno.ENOENT:
+        if not backend.has_item(name):
+            raise NoSuchItemError(_("Item %r does not exist.") % name)
+        elif revno is not None and not backend.has_revision(name, revno):
+            raise NoSuchRevisionError(_("Revision %r of item %r does not exist.") % (revno, name))
+    raise BackendError(message)
+
+_ = lambda x: x