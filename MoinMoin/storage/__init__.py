--- conflicted
+++ resolved
@@ -674,14 +674,6 @@
 
         return [key for key in self._metadata if not key.startswith("__")]
 
-<<<<<<< HEAD
-=======
-    def read_data(self, chunksize=-1):
-        """
-        @see: Backend._read_revision_data.__doc__
-        """
-        return self._backend._read_revision_data(self, chunksize)
-
     # (un)serialization support following:
     element_name = 'revision'
 
@@ -701,7 +693,6 @@
         d = Data({}, read_fn=self.read)
         d.serialize(xmlfile)
 
->>>>>>> 43fe3276
 
 class StoredRevision(Revision):
     """
