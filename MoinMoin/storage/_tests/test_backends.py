--- conflicted
+++ resolved
@@ -31,13 +31,8 @@
     ],
 }
 
-<<<<<<< HEAD
-default_names = ("my_item", "with space", "name#with#hash", u"äöüß", u"hans_würstchen",
-                 "very_long_name_quite_safe_although_exceedind_255_chars_length_limit_xxxxxxxxxxxxxxxxxxxxxxxxxxxxxxxxxxxxxxxxxxxxxxxxxxxxxxxxxxxxxxxxxxxxxxxxxxxxxxxxxxxxxxxxxxxxxxxxxxxxxxxxxxxxxxxxxxxxxxxxxxxxxxxxxxxxxxxxxxxxxxxxxxxxxxxxxxxxxxxxxxxxxxxxxxxxxxxxxxxxxxxxxxxxxxxxxxxxxxxxxxxxxxxxxxxxxxxxxxxxxxxxxxxxxxxxxxxx",)
-=======
 default_names = ("my_item", u"äöüß", u"hans_würstchen", "with space", "name#with#hash",
                  "very_long_name_quite_safe_although_exceedind_255_chars_length_limit_due_to_multiplying_it" * 50, )
->>>>>>> 45d36bc1
 
 default_invalid = (42, )
 
@@ -84,7 +79,7 @@
             new_name = "renamed_item_%d" % num
             yield self.get_rename_item, item_name, new_name
             yield self.get_item, new_name
-
+    
     def create_item_invalid_name(self, name):
         py.test.raises(TypeError, self.backend.create_item, name)
 
