--- conflicted
+++ resolved
@@ -16,15 +16,15 @@
     @license: GNU GPL, see COPYING for details.
 """
 
-import py.test
+import py.test, re
 
 from MoinMoin.storage import Item, NewRevision
 from MoinMoin.storage.error import NoSuchItemError, ItemAlreadyExistsError, NoSuchRevisionError
 from MoinMoin.search import term
 
-item_names = ("quite_normal", 
-              u"äöüßłóąćółąńśćżź", 
-              "with space", 
+item_names = ("quite_normal",
+              u"äöüßłóąćółąńśćżź",
+              "with space",
               "name#special(characters?.\,",
               "very_long_name_" * 100 + "ending_1",
               "very_long_name_" * 100 + "ending_2",)
@@ -79,7 +79,7 @@
     def has_rename_item(self, old_name, new_name):
         item = self.backend.get_item(old_name)
         item.rename(new_name)
-        assert item.name == new_name        
+        assert item.name == new_name
         assert self.backend.has_item(new_name)
         assert not self.backend.has_item(old_name)
 
@@ -125,7 +125,7 @@
         revision1 = item1.get_revision(0)
         revision2 = item2.get_revision(0)
         assert revision1.read() == '1'
-        assert revision2.read() == '2'            
+        assert revision2.read() == '2'
 
     def test_create_rev_item_again(self):
         self.create_rev_item_helper("item1")
@@ -147,34 +147,55 @@
     def test_has_item_that_doesnt_exist(self):
         assert not self.backend.has_item("i_do_not_exist")
 
-    def test_search_item(self):
+    def test_search_simple(self):
         for name in ["songlist", "song lyric", "odd_SONG_item"]:
             self.create_rev_item_helper(name)
         self.create_meta_item_helper("new_song_player")
-        query_string = u"song"        
+        query_string = u"song"
         query = term.Name(query_string, True)
-        for num, item in enumerate(self.backend.search_item(query)):         
-            assert isinstance(item, Item)            
-            assert item.name.find(query_string) != -1        
+        for num, item in enumerate(self.backend.search_item(query)):
+            assert isinstance(item, Item)
+            assert item.name.find(query_string) != -1
         assert num == 2
 
-    def test_iteritems(self):
+    def test_search_better(self):
+        self.create_rev_item_helper('abcde')
+        self.create_rev_item_helper('abcdef')
+        self.create_rev_item_helper('abcdefg')
+        self.create_rev_item_helper('abcdefgh')
+
+        def _test_search(term, expected):
+            found = list(self.backend.search_item(term))
+            assert len(found) == expected
+
+        # must be /part/ of the name
+        yield _test_search, term.Name(u'AbCdEf', False), 3
+        yield _test_search, term.Name(u'AbCdEf', True), 0
+        yield _test_search, term.Name(u'abcdef', True), 3
+        yield _test_search, term.NameRE(re.compile(u'abcde.*')), 4
+        yield _test_search, term.NameFn(lambda n: n == 'abcdef'), 1
+
+    def test_iteritems_1(self):
         for num in range(10, 20):
-            item = self.backend.create_item("item_" + str(num).zfill(2))
-            item.create_revision(0)
-            item.commit()        
+            self.create_rev_item_helper("item_" + str(num).zfill(2))
         for num in range(10):
-            item = self.backend.create_item("item_" + str(num).zfill(2))
-            item.change_metadata()
-            item.publish_metadata()            
+            self.create_meta_item_helper("item_" + str(num).zfill(2))
         itemlist = [item.name for item in self.backend.iteritems()]
         itemlist.sort()
         for num, itemname in enumerate(itemlist):
             assert itemname == "item_" + str(num).zfill(2)
-        assert len(itemlist) == 20       
-        
+        assert len(itemlist) == 20
+        
+    def test_iteritems_2(self):
+        self.create_rev_item_helper('abcdefghijklmn')
+        count = 0
+        for item in self.backend.iteritems():
+            assert isinstance(item, Item)
+            count += 1
+        assert count > 0
+
     def test_existing_item_create_revision(self):
-        self.create_rev_item_helper("existing")        
+        self.create_rev_item_helper("existing")
         item = self.backend.get_item("existing")
         old_rev = item.get_revision(-1)
         rev = item.create_revision(old_rev.revno + 1)
@@ -270,20 +291,19 @@
         item2 = self.backend.get_item("test item metadata change")
         assert item2["creator"] == "Vincent van Gogh"
 
-<<<<<<< HEAD
     def test_item_metadata_invalid_change(self):
         item = self.backend.create_item("test item metadata invalid change")
         try:
             item["this should"] = "FAIL!"
-            assert False 
+            assert False
         except AttributeError:
-            pass 
+            pass
         
     def test_item_metadata_without_publish(self):
         item = self.backend.create_item("test item metadata invalid change")
         item.change_metadata()
         item["change but"] = "don't publish"
-        py.test.raises(NoSuchItemError, self.backend.get_item, "test item metadata invalid change")  
+        py.test.raises(NoSuchItemError, self.backend.get_item, "test item metadata invalid change")
 
     def test_item_create_existing_mixed_1(self):
         item1 = self.backend.create_item('existing now 0')
@@ -322,36 +342,4 @@
     def test_revision(self):
         self.create_meta_item_helper('no revision')
         item = self.backend.get_item('no revision')
-        py.test.raises(NoSuchRevisionError, item.get_revision, -1)
-=======
-    def test_iteritems(self):
-        self.create_item_helper('abcdefghijklmn')
-        count = 0
-        for item in self.backend.iteritems():
-            assert isinstance(item, Item)
-            count += 1
-        assert count > 0
-
-    def test_search(self):
-        self.create_item_helper('abcde')
-        self.create_item_helper('abcdef')
-        self.create_item_helper('abcdefg')
-        self.create_item_helper('abcdefgh')
-
-        def _test_search(term, expected):
-            found = list(self.backend.search_item(term))
-            assert len(found) == expected
-
-        # must be /part/ of the name
-        yield _test_search, term.Name(u'AbCdEf', False), 3
-        yield _test_search, term.Name(u'AbCdEf', True), 0
-        yield _test_search, term.Name(u'abcdef', True), 3
-        yield _test_search, term.NameRE(re.compile(u'abcde.*')), 4
-        yield _test_search, term.NameFn(lambda n: n == 'abcdef'), 1
-
-    def test_no_last_revision(self):
-        i = self.backend.create_item('no metadata')
-        i.change_metadata()
-        i.publish_metadata()
-        py.test.raises(NoSuchRevisionError, i.get_revision, -1)
->>>>>>> c7d29071
+        py.test.raises(NoSuchRevisionError, item.get_revision, -1)