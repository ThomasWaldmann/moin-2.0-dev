# -*- coding: utf-8 -*-
"""
    MoinMoin - TestBackend

    Simple test class for subclassing in specific backend tests.
    Remember to set up your backend environment with items: either
    default provided here or yours.

    ---

    @copyright: 2008 MoinMoin:PawelPacana
    @copyright: 2008 MoinMoin:ChristopherDenter
    @license: GNU GPL, see COPYING for details.
"""

import py, re

from MoinMoin.storage import Backend, Item, Revision, NewRevision
from MoinMoin.storage.error import NoSuchItemError, NoSuchRevisionError,\
                                   ItemAlreadyExistsError, RevisionAlreadyExistsError,\
                                   RevisionNumberMismatchError
from MoinMoin.search import term

default_items = {
    'NewPage': [
        ('0', {}, "This is NewPage content. A to jest tez zawartosc."),
        ('1', {}, "Dummy message"),
    ],
    'Test': [
        ('0', {}, "First of all, people don't wear enough hats!"),
        ('1', {}, "Soft\ncushions."),
    ],
}

default_names = ("my_item", u"äöüß", u"hans_würstchen", "with space", "name#with#hash",
                 "very_long_name_quite_safe_although_exceedind_255_chars_length_limit_due_to_multiplying_it" * 50, )

default_invalid = (42, )


class BackendTest(object):
    """
    Generic class for backend tests.

    Creates a new backend for each test so they can assume to be
    sandboxed, in each test the default items are present.
    """

    def __init__(self, backend, items=None, item_names=None, invalid_names=None):
        self.backend = backend
        self.items = items or default_items
        self.item_names = item_names or default_names
        self.invalid_names = invalid_names or default_invalid

    def setup_method(self, method):
        self.backend = self.create_backend()
        for iname in self.items:
            item = self.backend.create_item(iname)
            for revnostr, meta, revdata in self.items[iname]:
                rev = item.create_revision(int(revnostr))
                rev.update(meta)
                rev.write(revdata.encode('utf-8'))
                item.commit()

    def teardown_method(self, method):
        self.kill_backend()
        self.backend = None

    def create_item_helper(self, name):
        item = self.backend.create_item(name)
        item.create_revision(0)
        item.commit()
        return item

    def create_item(self, name):
        item = self.backend.create_item(name)
        assert isinstance(item, Item)
        assert item.name == name
        item.create_revision(0)
        item.commit()
        assert self.backend.has_item(name)

    def get_item(self, name):
        item = self.backend.get_item(name)
        assert isinstance(item, Item)
        assert item.name == name

    def get_rename_item(self, old_name, new_name):
        item = self.backend.get_item(old_name)
        item.rename(new_name)
        assert item.name == new_name
        assert self.backend.has_item(new_name)
        assert not self.backend.has_item(old_name)

    def test_create_get_rename_get_item(self):
        for num, item_name in enumerate(self.item_names):
            yield self.create_item, item_name
            yield self.get_item, item_name
            new_name = "renamed_item_%d" % num
            yield self.get_rename_item, item_name, new_name
            yield self.get_item, new_name
    
    def create_item_invalid_name(self, name):
        py.test.raises(TypeError, self.backend.create_item, name)

    def test_create_item_wrong_itemname(self):
        for item_name in self.invalid_names:
            yield self.create_item_invalid_name, item_name

    def test_create_item_again(self):
        self.create_item_helper("item1")
        py.test.raises(ItemAlreadyExistsError, self.backend.create_item, "item1")

    def test_get_item(self):
        for item in self.items.keys():
            yield self.get_item, item

    def test_get_item_that_doesnt_exist(self):
        py.test.raises(NoSuchItemError, self.backend.get_item, "i_do_not_exist")

    def test_has_item(self):
        self.create_item_helper("yep")
        assert self.backend.has_item("yep")

    def test_has_item_that_doesnt_exist(self):
        assert not self.backend.has_item("i_do_not_exist")

    def test_create_order(self):
        item1 = self.backend.create_item('1')
        item2 = self.backend.create_item('2')
        revision1 = item1.create_revision(0)
        revision2 = item2.create_revision(0)
        revision1.write('1')
        revision2.write('2')
        item2.commit()
        item1.commit()
        item1 = self.backend.get_item('1')
        item2 = self.backend.get_item('2')
        revision1 = item1.get_revision(0)
        revision2 = item2.get_revision(0)
        assert revision1.read() == '1'
        assert revision2.read() == '2'

    def test_mixed_commit_metadata1(self):
        item = self.backend.create_item('mixed1')
        item.create_revision(0)
        py.test.raises(RuntimeError, item.change_metadata)
        item.rollback()

    def test_mixed_commit_metadata2(self):
        item = self.backend.create_item('mixed2')
        item.change_metadata()
        py.test.raises(RuntimeError, item.create_revision, 0)

    def test_item_metadata_change_and_publish(self):
        item = self.backend.create_item("test item metadata change")
        item.change_metadata()
        item["creator"] = "Vincent van Gogh"
        item.publish_metadata()
        item2 = self.backend.get_item("test item metadata change")
        assert item2["creator"] == "Vincent van Gogh"

    def test_item_metadata_invalid_change(self):
        item = self.backend.create_item("test item metadata invalid change")
        try:
            item["this should"] = "FAIL!"
            assert False  # There should have been an Exception due to i.change() missing.

        except AttributeError:
            pass  # We expected that Exception to be thrown. Everything fine.

    def test_item_metadata_without_publish(self):
        item = self.backend.create_item("test item metadata invalid change")
        item.change_metadata()
        item["change but"] = "don't publish"
        py.test.raises(NoSuchItemError, self.backend.get_item, "test item metadata invalid change")

    def test_item_metadata_change_after_read(self):
        item = self.backend.create_item("fooafoeofo")
        item.change_metadata()
        item["asd"] = "asd"
        item.publish_metadata()

    def test_existing_item_create_revision(self):
<<<<<<< HEAD
        item_name = self.items.keys()[0]
        item = self.backend.get_item(item_name)
        rev = item.create_revision(len(self.items[item_name]))
=======
        item = self.backend.get_item(self.items.keys()[0])
        rev = item.get_revision(-1)
        rev = item.create_revision(rev.revno + 1)
>>>>>>> f163c01b
        assert isinstance(rev, NewRevision)
        item.rollback()

    def test_new_item_create_revision(self):
        item = self.backend.create_item('internal')
        rev = item.create_revision(0)
        assert isinstance(rev, NewRevision)
        item.rollback()

    def test_item_commit_revision(self):
        item = self.backend.create_item("item#11")
        rev = item.create_revision(0)
        rev.write("python rocks")
        item.commit()
        rev = item.get_revision(0)
        assert rev.read() == "python rocks"

    def test_item_writing_data_multiple_times(self):
        item = self.backend.create_item("multiple")
        rev = item.create_revision(0)
        rev.write("Alle ")
        rev.write("meine ")
        rev.write("Entchen")
        item.commit()
        rev = item.get_revision(0)
        assert rev.read() == "Alle meine Entchen"

    def test_item_reading_chunks(self):
        item = self.backend.create_item("slices")
        rev = item.create_revision(0)
        rev.write("Alle meine Entchen")
        item.commit()
        rev = item.get_revision(0)
        chunk = rev.read(1)
        data = ""
        while chunk != "":
            data += chunk
            chunk = rev.read(1)
        assert data == "Alle meine Entchen"

    def test_item_get_revision(self):
        item = self.backend.create_item("item#12")
        rev = item.create_revision(0)
        rev.write("jefferson airplane rocks")
        item.commit()
        another_rev = item.get_revision(0)
        assert another_rev.read() == "jefferson airplane rocks"

    def test_item_list_existing_revisions(self):
        for itemname in self.items.keys():
            yield self.list_revisions, itemname

    def list_revisions(self, itemname):
        item = self.backend.get_item(itemname)
        assert range(len(self.items[itemname])) == item.list_revisions()

    def test_item_list_revisions(self):
        item = self.backend.create_item("item_13")
        for revno in range(0, 10):
            rev = item.create_revision(revno)
            item.commit()
        assert item.list_revisions() == range(0, 10)

    def test_item_rename_to_existing(self):
        item = self.create_item_helper("XEROX")
        py.test.raises(ItemAlreadyExistsError, item.rename, self.items.keys()[0])

    def test_item_rename_existing_to_existing(self):
        item = self.backend.get_item(self.items.keys()[1])
        py.test.raises(ItemAlreadyExistsError, item.rename, self.items.keys()[0])

    def test_item_rename_wrong_type(self):
        item = self.backend.get_item(self.items.keys()[0])
        py.test.raises(TypeError, item.rename, 13)

    def test_iteritems(self):
        self.create_item_helper('abcdefghijklmn')
        count = 0
        for item in self.backend.iteritems():
            assert isinstance(item, Item)
            count += 1
        assert count > 0

    def test_search(self):
        self.create_item_helper('abcde')
        self.create_item_helper('abcdef')
        self.create_item_helper('abcdefg')
        self.create_item_helper('abcdefgh')

        def _test_search(term, expected):
            found = list(self.backend.search_item(term))
            assert len(found) == expected

        # must be /part/ of the name
        yield _test_search, term.Name(u'AbCdEf', False), 3
        yield _test_search, term.Name(u'AbCdEf', True), 0
        yield _test_search, term.Name(u'abcdef', True), 3
        yield _test_search, term.NameRE(re.compile(u'abcde.*')), 4
        yield _test_search, term.NameFn(lambda n: n == 'abcdef'), 1<|MERGE_RESOLUTION|>--- conflicted
+++ resolved
@@ -13,7 +13,7 @@
     @license: GNU GPL, see COPYING for details.
 """
 
-import py, re
+import py
 
 from MoinMoin.storage import Backend, Item, Revision, NewRevision
 from MoinMoin.storage.error import NoSuchItemError, NoSuchRevisionError,\
@@ -23,7 +23,7 @@
 
 default_items = {
     'NewPage': [
-        ('0', {}, "This is NewPage content. A to jest tez zawartosc."),
+        ('0', {}, u"This is NewPage content. A to jest też zawartość."),
         ('1', {}, "Dummy message"),
     ],
     'Test': [
@@ -145,7 +145,6 @@
         item = self.backend.create_item('mixed1')
         item.create_revision(0)
         py.test.raises(RuntimeError, item.change_metadata)
-        item.rollback()
 
     def test_mixed_commit_metadata2(self):
         item = self.backend.create_item('mixed2')
@@ -182,15 +181,9 @@
         item.publish_metadata()
 
     def test_existing_item_create_revision(self):
-<<<<<<< HEAD
-        item_name = self.items.keys()[0]
-        item = self.backend.get_item(item_name)
-        rev = item.create_revision(len(self.items[item_name]))
-=======
         item = self.backend.get_item(self.items.keys()[0])
         rev = item.get_revision(-1)
         rev = item.create_revision(rev.revno + 1)
->>>>>>> f163c01b
         assert isinstance(rev, NewRevision)
         item.rollback()
 
@@ -264,29 +257,4 @@
 
     def test_item_rename_wrong_type(self):
         item = self.backend.get_item(self.items.keys()[0])
-        py.test.raises(TypeError, item.rename, 13)
-
-    def test_iteritems(self):
-        self.create_item_helper('abcdefghijklmn')
-        count = 0
-        for item in self.backend.iteritems():
-            assert isinstance(item, Item)
-            count += 1
-        assert count > 0
-
-    def test_search(self):
-        self.create_item_helper('abcde')
-        self.create_item_helper('abcdef')
-        self.create_item_helper('abcdefg')
-        self.create_item_helper('abcdefgh')
-
-        def _test_search(term, expected):
-            found = list(self.backend.search_item(term))
-            assert len(found) == expected
-
-        # must be /part/ of the name
-        yield _test_search, term.Name(u'AbCdEf', False), 3
-        yield _test_search, term.Name(u'AbCdEf', True), 0
-        yield _test_search, term.Name(u'abcdef', True), 3
-        yield _test_search, term.NameRE(re.compile(u'abcde.*')), 4
-        yield _test_search, term.NameFn(lambda n: n == 'abcdef'), 1+        py.test.raises(TypeError, item.rename, 13)