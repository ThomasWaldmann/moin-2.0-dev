--- conflicted
+++ resolved
@@ -84,44 +84,6 @@
             revval = "revision metatdata value for key %d" % num
             assert rev["%s" % num] == revval * 100
 
-<<<<<<< HEAD
-    def test_create_renamed_rev(self):
-        # nasty since renames are tracked copies
-        oldname, newname = "nasty", "one"
-        self.create_rev_item_helper(oldname)
-        item = self.backend.get_item(oldname)
-        item.rename(newname)
-        assert self.backend.has_item(newname)
-        assert not self.backend.has_item(oldname)
-        item = self.backend.create_item(oldname)
-        item.create_revision(0)
-
-    # XXX: below backend behaviour to discuss with johill/dennda
-    def test_confusing_1(self):
-        i1 = self.backend.create_item('existing')
-        i1.create_revision(0)
-        i1.commit()
-        i2 = self.backend.get_item('existing')
-        i2.change_metadata()
-        i2["meta"] = "has_rev"
-        i2.publish_metadata()
-
-    def test_confusing_1_wtih_no_metadata(self):
-        i1 = self.backend.create_item('existing')
-        i1.create_revision(0)
-        i1.commit()
-        i2 = self.backend.get_item('existing')
-        i2.change_metadata()
-        i2.publish_metadata()
-
-    def test_confusing_2(self):
-        i1 = self.backend.create_item('existing')
-        i1.change_metadata()
-        i1.publish_metadata()
-        i2 = self.backend.get_item('existing')
-        i2.create_revision(0)
-        i2.commit()
-=======
     def test_concurrent_create_revision(self):
         """
         < COVER GENERIC TEST >
@@ -206,4 +168,3 @@
         filelog = repo.file(item_name)
         assert len(filelog) == 3
         assert len(filelog.heads()) == 2
->>>>>>> 505f9058
