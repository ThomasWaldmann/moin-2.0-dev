--- conflicted
+++ resolved
@@ -78,20 +78,6 @@
         """
         History implementation reading the log file.
         """
-<<<<<<< HEAD
-        if not reverse:
-            # XXX write a more efficient version
-            revs = list(self.history(reverse=True))
-            for rev in revs[::-1]:
-                yield rev
-        else:
-            try:
-                historyfile = open(self._history, 'rb')
-            except IOError, err:
-                if err.errno != errno.ENOENT:
-                    raise
-                return
-=======
         try:
             historyfile = open(self._history, 'rb')
         except IOError, err:
@@ -99,7 +85,6 @@
                 raise
             return
         if reverse:
->>>>>>> a9398f3c
             historyfile.seek(0, 2)
             offs = historyfile.tell() - 1
             # shouldn't happen, but let's be sure we don't get a partial record
