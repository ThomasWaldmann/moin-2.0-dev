"""
    MoinMoin - MemoryBackend + TracingBackend

    This module contains a simple Backend that stores all data in memory
    and a TracingBackend that can generate a python function that contains
    all recorded operations.

    This is mainly done for testing and documentation / demonstration purposes.
    Thus, this backend IS NOT designed for concurrent use.

    DO NOT (even for the smallest glimpse of a second) consider to use this backend
    for any production site that needs persistant storage.

    ---

    @copyright: 2008 MoinMoin:ChristopherDenter,
                2008 MoinMoin:JohannesBerg,
                2008 MoinMoin:AlexanderSchremmer
    @license: GNU GPL, see COPYING for details.

"""

import StringIO
from threading import Lock
import time

from MoinMoin.storage import Backend, Item, StoredRevision, NewRevision, Revision
from MoinMoin.storage.error import NoSuchItemError, NoSuchRevisionError, \
                                   ItemAlreadyExistsError, \
                                   RevisionAlreadyExistsError, RevisionNumberMismatchError


class MemoryBackend(Backend):
    Item = Item
    StoredRevision = StoredRevision
    NewRevision = NewRevision
    """
    Implementation of the MemoryBackend. All data is kept in attributes of this
    class. As soon as the MemoryBackend-object goes out of scope, your data is LOST.
    """
    def __init__(self):
        """
        Initialize this Backend.
        """
        self._last_itemid = 0

        self._itemmap = {}                  # {itemname : itemid}   // names may change...
        self._item_metadata = {}            # {id : {metadata}}
        self._item_revisions = {}           # {id : {revision_id : (revision_data, {revision_metadata})}}

        self._item_metadata_lock = {}       # {id : Lockobject}

    def news(self):
        """
        Returns an iterator over all revisions created for all items in their
        reverse timestamp order.
        """
        #XXX Harden the below against concurrency, etc.
        all_revisions = []

        for item_name in self._itemmap:
            item = self.get_item(item_name)
            for revno in item.list_revisions():
                rev = item.get_revision(revno)
                all_revisions.append(rev)

        all_revisions.sort(lambda x, y: cmp(x.timestamp, y.timestamp))
        all_revisions.reverse()
        return iter(all_revisions)


    def get_item(self, itemname):
        """
        Returns Item object or raises Exception if that Item does not exist.
        """
        if not self.has_item(itemname):
            raise NoSuchItemError("No such item, %r" % (itemname))

        item = self.Item(self, itemname)
        item._item_id = self._itemmap[itemname]

        if not item._item_id in self._item_metadata:  # Maybe somebody already got an instance of this Item and thus there already is a Lock for that Item.
            self._item_metadata_lock[item._item_id] = Lock()

        return item

    def has_item(self, itemname):
        """
        Overriding the default has_item-method because we can simply look the name
        up in our nice dictionary.
        """
        return itemname in self._itemmap

    def create_item(self, itemname):
        """
        Creates an item with a given itemname. If that Item already exists,
        raise an Exception.
        """
        if not isinstance(itemname, (str, unicode)):
            raise TypeError("Itemnames must have string type, not %s" % (type(itemname)))

        elif self.has_item(itemname):
            raise ItemAlreadyExistsError("An Item with the name %r already exists!" % (itemname))

        item = self.Item(self, itemname)
        item._item_id = None

        return item

    def iteritems(self):
        """
        Returns an iterator over all items available in this backend.
        """
        for itemname in self._itemmap.keys():
            yield self.get_item(itemname)

    def _get_revision(self, item, revno):
        """
        For a given Item and Revision number, return the corresponding Revision
        of that Item.
        """
        item_id = item._item_id
        revisions = item.list_revisions()

        if revno == -1 and revisions:
            revno = max(item.list_revisions())

        try:
            data = self._item_revisions[item_id][revno][0]
            metadata = self._item_revisions[item_id][revno][1]

        except KeyError:
            raise NoSuchRevisionError("No Revision #%d on Item %s - Available revisions: %r" % (revno, item.name, revisions))

        else:
            revision = self.StoredRevision(item, revno, timestamp=metadata['__timestamp'], size=len(data))
            revision._data = StringIO.StringIO(data)

            revision._metadata = metadata

            return revision

    def _list_revisions(self, item):
        """
        For a given Item, list all Revisions. Returns a list of ints representing
        the Revision numbers.
        """
        try:
            return self._item_revisions[item._item_id].keys()
        except KeyError:
            return []

    def _create_revision(self, item, revno):
        """
        Takes an Item object and creates a new Revision. Note that you need to pass
        a revision number for concurrency-reasons.
        """
        try:
            last_rev = max(self._item_revisions[item._item_id].iterkeys())

        except (ValueError, KeyError):
            last_rev = -1

        try:
            if revno in self._item_revisions[item._item_id]:
                raise RevisionAlreadyExistsError("A Revision with the number %d already exists on the item %r" % (revno, item.name))

            elif revno != last_rev + 1:
                raise RevisionNumberMismatchError("The latest revision of the item '%r' is %d, thus you cannot create revision number %d. \
                                                   The revision number must be latest_revision + 1." % (item.name, last_rev, revno))

        except KeyError:
            pass  # First if-clause will raise an Exception if the Item has just
                  # been created (and not committed), because there is no entry in self._item_revisions yet. Thus, silenced.

        new_revision = self.NewRevision(item, revno)
        new_revision._revno = revno
        new_revision._data = StringIO.StringIO()

        return new_revision

    def _rename_item(self, item, newname):
        """
        Renames a given item. Raises Exception if the Item you are trying to rename
        does not exist or if the newname is already chosen by another Item.
        """
        if newname in self._itemmap:
            raise ItemAlreadyExistsError("Cannot rename Item %s to %s since there already is an Item with that name." % (item.name, newname))

        elif not isinstance(newname, (str, unicode)):
            raise TypeError("Itemnames must have string type, not %s" % (type(newname)))

        name = None

        for itemname, itemid in self._itemmap.iteritems():
            if itemid == item._item_id:
                name = itemname
                break

        assert name is not None

        copy_me = self._itemmap[name]
        self._itemmap[newname] = copy_me
        del self._itemmap[name]
        item._name = newname

    def _add_item_internally(self, item):
        """
        Given an item, store it in persistently and initialize it. Please note
        that this method takes care of the internal counter we use to give each
        Item a unique ID.
        """
        item._item_id = self._last_itemid
        self._itemmap[item.name] = item._item_id
        self._item_metadata[item._item_id] = {}
        self._item_revisions[item._item_id] = {}  # no revisions yet

        self._item_metadata_lock[item._item_id] = Lock()

        self._last_itemid += 1

    def _commit_item(self, item):
        """
        Commits the changes that have been done to a given Item. That is, after you
        created a Revision on that Item and filled it with data you still need to
        commit() it. You don't need to pass what Revision you are committing because
        there is only one possible Revision to be committed for your /instance/ of
        the item and thus the Revision to be saved is memorized in the items
        _uncommitted_revision attribute.
        """
        revision = item._uncommitted_revision

        if item._item_id is None:
            if self.has_item(item.name):
                raise ItemAlreadyExistsError("You tried to commit an Item with the name %r, but there already is an Item with that name." % item.name)
            self._add_item_internally(item)

        elif self.has_item(item.name) and (revision.revno in self._item_revisions[item._item_id]):
            item._uncommitted_revision = None  # Discussion-Log: http://moinmo.in/MoinMoinChat/Logs/moin-dev/2008-06-20 around 17:27
            raise RevisionAlreadyExistsError("A Revision with the number %d already exists on the Item %r!" % (revision.revno, item.name))

        revision._data.seek(0)

        if revision.timestamp is None:
            revision.timestamp = long(time.time())

        if revision._metadata is None:
            revision._metadata = {}
        revision._metadata['__timestamp'] = revision.timestamp
        self._item_revisions[item._item_id][revision.revno] = (revision._data.getvalue(), revision._metadata.copy())

        item._uncommitted_revision = None

    def _rollback_item(self, item):
        """
        This method is invoked when external events happen that cannot be handled in a
        sane way and thus the changes that have been made must be rolled back.
        """
        # Since we have no temporary files or other things to deal with in this backend,
        # we can just set the items uncommitted revision to None and go on with our life.
        item._uncommitted_revision = None

    def _change_item_metadata(self, item):
        """
        This method is used to acquire a lock on an Item. This is necessary to prevent
        side-effects caused by concurrency.
        """
        if item._item_id is None:
            # If this is the case it means that we operate on an Item that has not been
            # committed yet and thus we should not use a Lock in persistant storage.
            pass
        else:
            self._item_metadata_lock[item._item_id].acquire()

    def _publish_item_metadata(self, item):
        """
        This method tries to release a lock on the given Item.
        """
        if item._item_id is None and self.has_item(item.name):
            raise  ItemAlreadyExistsError, "The Item whose metadata you tried to publish already exists."

        if item._item_id is None:
            # not committed yet, no locking, store item
            self._add_item_internally(item)
        else:
            self._item_metadata_lock[item._item_id].release()

        if item._metadata is not None:
            self._item_metadata[item._item_id] = item._metadata.copy()
        else:
            self._item_metadata[item._item_id] = {}

    def _read_revision_data(self, revision, chunksize):
        """
        Called to read a given amount of bytes of a revisions data. By default, all
        data is read.
        """
        return revision._data.read(chunksize)

    def _write_revision_data(self, revision, data):
        """
        Write $data to the revisions data.
        """
        revision._data.write(data)

    def _get_item_metadata(self, item):
        """
        Load metadata for a given item, return dict.
        """
        try:
            return dict(self._item_metadata[item._item_id])

        except KeyError:  # The Item we are operating on has not been committed yet.
            return dict()

    def _get_revision_metadata(self, revision):
        """
        Load metadata for a given Revision, returns dict.
        """
        item = revision._item

        return self._item_revisions[item._item_id][revision.revno][1]

    def _seek_revision_data(self, revision, position, mode):
        """
        Set the revisions cursor on the revisions data.
        """
        revision._data.seek(position, mode)


# ------ The tracing backend

class TracingItem(Item):
    pass

class TracingNewRevision(NewRevision):
    pass

class TracingStoredRevision(StoredRevision):
    pass


class TracingBackend(MemoryBackend):
    """ Records every operation. When you are finished calling things, run get_code or get_func."""
<<<<<<< HEAD
=======
    # XXX could use weakrefs to determine if objects are still alive and keep them alive according
    # to the sampled info in order to emulate scalability issues
>>>>>>> 50931bdb
    Item = TracingItem
    StoredRevision = TracingStoredRevision
    NewRevision = TracingNewRevision
    codebuffer = []

    def __init__(self, filename=None):
        MemoryBackend.__init__(self)
        self._backend = self # hehe, more uniform code :)
        self.filename = filename

    def log_expr(self, expr):
        self.codebuffer.append(expr)

    def get_code(self):
        return "\n".join(["def run(backend):", "    pass"] + self.codebuffer)

    def get_func(self):
        if self.filename:
            file(self.filename, "w").write(self.get_code())
        l = {}
        eval(compile(self.get_code(), self.filename or "not_on_disk", "exec"), l, l)
        return l["run"]

def _get_thingie_id(thingie, item):
    """ Generates a unique id for item depending on its class of objects. """
    if thingie == "backend":
        return "backend"
    return "%s_%i" % (thingie, id(item), )

def _retval_to_expr(retval):
    """ Determines whether we need to do an assignment and generates the assignment subexpr if necessary. """
    for thingie, klass in (("item", Item), ("rev", Revision)):
        if isinstance(retval, klass):
            return _get_thingie_id(thingie, retval) + " = "
    return ""

def _get_thingie_wrapper(thingie):
    def wrap_thingie(func):
        def wrapper(*args, **kwargs):
            assert not kwargs
<<<<<<< HEAD
            retval = func(*args, **kwargs)
=======
            retval = func(*args, **kwargs) # XXX no try/except -> we do not log operations with exceptions ...
>>>>>>> 50931bdb
            args[0]._backend.log_expr("    %s%s.%s(*%s)" % (_retval_to_expr(retval),
                _get_thingie_id(thingie, args[0]), func.func_name, repr(args[1:])))
            return retval
        return wrapper
    return wrap_thingie


wrap_rev = _get_thingie_wrapper("rev")
wrap_item = _get_thingie_wrapper("item")
wrap_be = _get_thingie_wrapper("backend")

def do_meta_patchery():
    for fromclass, toclass, wrappergen in ((MemoryBackend, TracingBackend, wrap_be), (Item, TracingItem, wrap_item),
                               (NewRevision, TracingNewRevision, wrap_rev), (StoredRevision, TracingStoredRevision, wrap_rev)):
        for name, func in fromclass.__dict__.iteritems():
            if not name.startswith("_") and hasattr(func, 'func_name'):
                setattr(toclass, name, wrappergen(func))
do_meta_patchery()

del do_meta_patchery, wrap_rev, wrap_item, wrap_be, _get_thingie_wrapper
<|MERGE_RESOLUTION|>--- conflicted
+++ resolved
@@ -342,11 +342,8 @@
 
 class TracingBackend(MemoryBackend):
     """ Records every operation. When you are finished calling things, run get_code or get_func."""
-<<<<<<< HEAD
-=======
     # XXX could use weakrefs to determine if objects are still alive and keep them alive according
     # to the sampled info in order to emulate scalability issues
->>>>>>> 50931bdb
     Item = TracingItem
     StoredRevision = TracingStoredRevision
     NewRevision = TracingNewRevision
@@ -387,11 +384,7 @@
     def wrap_thingie(func):
         def wrapper(*args, **kwargs):
             assert not kwargs
-<<<<<<< HEAD
-            retval = func(*args, **kwargs)
-=======
             retval = func(*args, **kwargs) # XXX no try/except -> we do not log operations with exceptions ...
->>>>>>> 50931bdb
             args[0]._backend.log_expr("    %s%s.%s(*%s)" % (_retval_to_expr(retval),
                 _get_thingie_id(thingie, args[0]), func.func_name, repr(args[1:])))
             return retval
