--- conflicted
+++ resolved
@@ -43,7 +43,6 @@
     skips, fails = {}, {}
 
     for revision in source.history(reverse=False):
-
         name = revision.item.name
         try:
             new_item = destination.get_item(name)
@@ -73,11 +72,7 @@
                 except KeyError:
                     fails[name] = [revision.revno]
                 if verbose:
-<<<<<<< HEAD
-                      sys.stdout.write("F")
-=======
                     sys.stdout.write("F")
->>>>>>> 8db084e7
         else:
             for k, v in revision.iteritems():
                 try:
