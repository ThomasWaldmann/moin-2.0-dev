--- conflicted
+++ resolved
@@ -46,22 +46,11 @@
 import md5
 import os
 
-<<<<<<< HEAD
-
-from MoinMoin.storage import Backend, Item, StoredRevision, NewRevision
-from MoinMoin.Page import EDIT_LOG_USERID, EDIT_LOG_COMMENT
-from MoinMoin.storage.error import BackendError, NoSuchItemError,\
-                                   NoSuchRevisionError,\
-                                   RevisionNumberMismatchError,\
-                                   ItemAlreadyExistsError, RevisionAlreadyExistsError
-
-=======
 from MoinMoin.storage import Backend, Item, StoredRevision, NewRevision,\
                              EDIT_LOG_USERID, EDIT_LOG_COMMENT
 from MoinMoin.storage.error import BackendError, NoSuchItemError, NoSuchRevisionError,\
                                    RevisionNumberMismatchError, ItemAlreadyExistsError,\
                                    RevisionAlreadyExistsError
->>>>>>> 696ac456
 PICKLE_ITEM_META = 1
 PICKLE_REV_META = 0
 RAND_MAX = 1024
@@ -76,23 +65,10 @@
         If direcrories or repository exists, reuse it.
         """
         self._path = os.path.abspath(path)
-<<<<<<< HEAD
-        self._r_path = os.path.join(self._path, 'rev')
-        self._u_path = os.path.join(self._path, 'meta')
-        self._c_path = os.path.join(self._path, 'cache')
-        self._name_db = os.path.join(self._r_path, '.name-mapping')
-        self._ui = ui.ui(interactive=False, quiet=True)
-        self._item_metadata_lock = {}
-        self._lockref = None
-        self._name_lockref = None
-        os.environ["HGMERGE"] = "internal:fail"
-        os.environ["HGENCODING"] = "utf-8"
-=======
         self._rev_path = os.path.join(self._path, 'rev')
         self._meta_path = os.path.join(self._path, 'meta')
         self._cache_path = os.path.join(self._path, 'cache')
         self._name_db = os.path.join(self._rev_path, '.name-mapping')
->>>>>>> 696ac456
         try:
             os.mkdir(self._path)
         except OSError, err:
@@ -100,44 +76,18 @@
                 raise BackendError("No permisions on path: %s" % self._path)
             elif not os.path.isdir(self._path):
                 raise BackendError("Invalid path: %s" % self._path)
-<<<<<<< HEAD
-        for path in (self._u_path, self._r_path, self._c_path):
-=======
         for path in (self._meta_path, self._rev_path, self._cache_path):
->>>>>>> 696ac456
             try:
                 os.mkdir(path)
             except OSError:
                 pass
-<<<<<<< HEAD
-=======
 
         self._ui = ui.ui(interactive=False, quiet=True)
         os.environ["HGMERGE"] = "internal:fail"
         os.environ["HGENCODING"] = "utf-8"
->>>>>>> 696ac456
         try:
             self._repo = hg.repository(self._ui, self._rev_path, create=True)
         except RepoError:
-<<<<<<< HEAD
-            self._repo = hg.repository(self._ui, self._r_path)
-        self._repo._forcedchanges = True
-        self._set_config()
-
-        if not os.path.exists(self._name_db):
-            self._init_namedb()
-
-    def _set_config(self):
-        config = ("[hooks]",
-                 "preoutgoing.namedb = python:MoinMoin.storage.backends.hg.commit_namedb",
-                 "prechangegroup.namedb = python:MoinMoin.storage.backends.hg.commit_namedb",
-                 "[extensions]",
-                 "MoinMoin.storage.backends.hg = ",
-                 "", )
-        f = open(os.path.join(self._r_path, '.hg', 'hgrc'), 'w')
-        f.writelines("\n".join(config))
-        f.close()
-=======
             self._repo = hg.repository(self._ui, self._rev_path)
         self._repo._forcedchanges = True
         self._set_config()
@@ -148,7 +98,6 @@
 
         if not os.path.exists(self._name_db):
             self._init_namedb()
->>>>>>> 696ac456
 
     def has_item(self, itemname):
         """Return True if Item with given name exists."""
@@ -185,29 +134,18 @@
         Return generator for iterating through collection of Items
         in repository.
         """
-<<<<<<< HEAD
-        namedb = self._read_name_db()
-        for line in namedb:
-            id, name = line.split(' ', 1)
-            item = Item(self, name.decode('utf-8'))
-=======
         name2id, id2name = self._read_name_db()
         for id, name in id2name.iteritems():
             item = Item(self, name)
->>>>>>> 696ac456
             item._id = id
             yield item
 
     def history(self, reverse=True):
-<<<<<<< HEAD
-        """History implementation reading the log file."""
-=======
         """
         Return generator for iterating in given direction over Item Revisions
         with timestamp order preserved.
         Yields MercurialStoredRevision objects.
         """
->>>>>>> 696ac456
         for changeset, ctxrev in self._iterate_changesets(reverse=reverse):
             item_id = changeset[3][0]
             revno = pickle.loads(changeset[5]["__revision"])
@@ -227,7 +165,6 @@
             if revno != revs[-1] + 1:
                 raise RevisionNumberMismatchError("Unable to create revision number %d. \
                     New Revision number must be next to latest Revision number." % revno)
-
         rev = NewRevision(item, revno)
         rev._data = StringIO.StringIO()
         rev._revno = revno
@@ -235,15 +172,11 @@
         return rev
 
     def _get_revision(self, item, revno):
-<<<<<<< HEAD
-        """Returns given Revision of an Item."""
-=======
         """
         Return given Revision of an Item. Raise NoSuchRevisionError
         if Revision does not exist.
         Return MercurialStoredRevision object.
         """
->>>>>>> 696ac456
         has, last, changectx = self._has_revision(item, revno)
         if not has:
             raise NoSuchRevisionError("Item Revision does not exist: %s" % revno)
@@ -256,20 +189,12 @@
         return revision
 
     def _get_revision_size(self, rev):
-<<<<<<< HEAD
-        """Get size of Revision."""
-=======
         """Return size of given Revision in bytes."""
->>>>>>> 696ac456
         ftx = self._repo['tip'][rev._item_id].filectx(rev.revno)
         return ftx.size()
 
     def _get_revision_metadata(self, rev):
-<<<<<<< HEAD
-        """Return Revision metadata dictionary."""
-=======
         """Return given Revision Metadata dictionary."""
->>>>>>> 696ac456
         changectx = self._has_revision(rev.item, rev.revno)[2]
         metadata = {}
         for k, v in changectx.extra().iteritems():
@@ -308,11 +233,7 @@
             return []
         else:
             try:
-<<<<<<< HEAD
-                f = open(self._cpath(item._id + ".cache"))
-=======
                 f = open(self._cachepath(item._id + ".cache"))
->>>>>>> 696ac456
                 revs = [int(revpair.split(':')[0]) for revpair in f.read().split(',') if revpair]
                 f.close()
                 revs.sort()
@@ -321,10 +242,6 @@
                 return []
             except IOError:
                 revs = []
-<<<<<<< HEAD
-                changefn = util.cachefunc(lambda r: self._repo[r].changeset())
-=======
->>>>>>> 696ac456
                 for changeset in self._iterate_changesets(item_id=item._id):
                     revno = pickle.loads(changeset[5]['__revision'])
                     revs.append(revno)
@@ -342,22 +259,6 @@
         try:
             if self.has_item(newname):
                 raise ItemAlreadyExistsError("Destination item already exists: %s" % newname)
-<<<<<<< HEAD
-
-            encoded_name = newname.encode('utf-8')
-            namedb, namelist = self._read_name_db(), []
-            for line in namedb:
-                id, name = line.split(' ', 1)
-                if id == item._id:
-                    namelist.append("%s %s" % (id, encoded_name, ))
-                else:
-                    namelist.append("%s %s" % (id, name, ))
-
-            fd, fname = tempfile.mkstemp("-tmp", "namedb-", self._path)
-            os.write(fd, "\n".join(namelist) + "\n")
-            os.close(fd)
-
-=======
             namemapping_list = []
             name2id, id2name = self._read_name_db()
             for id, name in id2name.iteritems():
@@ -368,7 +269,6 @@
             fd, fname = tempfile.mkstemp("-tmp", "namedb-", self._path)
             os.write(fd, "\n".join(namemapping_list) + "\n")
             os.close(fd)
->>>>>>> 696ac456
             name_lock = self._namelock()
             try:
                 util.rename(fname, self._name_db)
@@ -423,7 +323,6 @@
                 write_meta_item(self._metapath("%s.meta" % item._id), item._metadata)
 
 
-
     def _commit_item(self, rev):
         """
         Commit given Item Revision to repository.
@@ -446,10 +345,7 @@
 
         lock = self._repolock()
         try:
-<<<<<<< HEAD
-=======
             item = rev.item
->>>>>>> 696ac456
             p1, p2 = self._repo['tip'].node(), nullid
             if not item._id:
                 self._add_item(item)
@@ -466,11 +362,7 @@
             commands.update(self._ui, self._repo)
 
             tiprevno = self._repo['tip'].rev()
-<<<<<<< HEAD
-            f = open(self._cpath("%s.cache" % item._id), 'a')
-=======
             f = open(self._cachepath("%s.cache" % item._id), 'a')
->>>>>>> 696ac456
             if not f.tell() and not rev.revno == 0:
                 self._recreate_cache(item, f)
             f.write("%d:%d," % (rev.revno, tiprevno, ))
@@ -480,8 +372,6 @@
 
     def _rollback_item(self, rev):
         pass  # generic rollback is sufficent
-<<<<<<< HEAD
-=======
 
     def _has_revision(self, item, revno):
         """
@@ -539,7 +429,6 @@
             revs = [change_rev for change_rev in change_revs[i:i+window] if wanted(change_rev)]
             for revno in revs:
                 yield changeset(revno), revno
->>>>>>> 696ac456
 
     def _lock(self, lockpath, lockref):
         """Acquire weak reference to lock object."""
@@ -558,55 +447,6 @@
         return self._lock(os.path.join(self._path, "%s.lock" % self._name_db), self._name_lockref)
 
     def _itemlock(self, item):
-<<<<<<< HEAD
-        """Acquire unrevisioned Item lock."""
-        if not self._item_metadata_lock.has_key(item.name):
-            self._item_metadata_lock[item.name] = None
-        lpath = self._upath(item._id + ".lock")
-        return self._lock(lpath, self._item_metadata_lock[item.name])
-
-    def _rpath(self, filename):
-        """Return absolute path to revisioned Item in repository."""
-        return os.path.join(self._r_path, filename)
-
-    def _upath(self, filename):
-        """Return absolute path to unrevisioned Item in repository."""
-        return os.path.join(self._u_path, filename)
-
-    def _cpath(self, filename):
-        return os.path.join(self._c_path, filename)
-
-    def _read_name_db(self):
-        lock = self._namelock()
-        try:
-            try:
-                f = open(self._name_db, 'r')
-                namedb = []
-                for line in f.readlines():
-                    namedb.append(line.strip())
-                f.close()
-                return namedb
-            except IOError:
-                return []
-        finally:
-            del lock
-
-    def _get_item_id(self, item_name):
-        """Get ID of item (or None if no such item exists)"""
-        namedb = self._read_name_db()
-        for line in namedb:
-            id, name = line.split(' ', 1)
-            if name == item_name.encode('utf-8'):
-                return id
-
-    def _get_item_name(self, item_id):
-        """Get name of item (or None if no such item exists)"""
-        namedb = self._read_name_db()
-        for line in namedb:
-            id, name = line.split(' ', 1)
-            if id == item_id:
-                return name.decode('utf-8')
-=======
         """Acquire Item Metadata lock."""
         if not self._item_metadata_lockref.has_key(item._id):
             self._item_metadata_lockref[item._id] = None
@@ -663,7 +503,6 @@
         """Get name of Item by given ID. Return None if no such exists."""
         name2id, id2name = self._read_name_db()
         return id2name.get(item_id, None)
->>>>>>> 696ac456
 
     def _add_item(self, item):
         """
@@ -675,22 +514,11 @@
         m = md5.new()
         m.update("%s%s%d" % (time.time(), encoded_name, random.randint(0, RAND_MAX)))
         item_id = m.hexdigest()
-<<<<<<< HEAD
-        encoded_name = item.name.encode('utf-8')
-
-        namedb = self._read_name_db()
-        for line in namedb:
-            id, name = line.split(' ', 1)
-            if name == encoded_name:
-                raise ItemAlreadyExistsError("Destination item already exists: %s" % item.name)
-
-=======
 
         name2id, id2name = self._read_name_db()
         for id, name in id2name.iteritems():
             if name == item.name:
                 raise ItemAlreadyExistsError("Destination item already exists: %s" % item.name)
->>>>>>> 696ac456
         name_lock = self._namelock()
         try:
             f = open(self._name_db, 'a')
@@ -698,61 +526,6 @@
             f.close()
         finally:
             del name_lock
-<<<<<<< HEAD
-
-        f = open(self._cpath("%s.cache" % item_id), 'w')
-        f.close()
-        item._id = item_id
-
-    def _has_revision(self, item, revno):
-        if not item._id:
-            return False, -1, None
-        try:
-            f = open(self._cpath(item._id + ".cache"))
-            revpairs = [revpair for revpair in f.read().split(',') if revpair]
-            f.close()
-            if revpairs and revno == -1:
-                revno = int(max(revpairs)[0])
-            for rev, ctxrev in [pair.split(':') for pair in revpairs]:
-                if int(rev) == revno:
-                    return True, int(max(revpairs)[0]), self._repo[ctxrev]
-            return False, -1, -1
-        except IOError:
-            for changeset, ctxrev in self._iterate_changesets(item_id=item._id):
-                last_revno = pickle.loads(changeset[5]['__revision'])
-                return revno <= last_revno, last_revno, self._repo[revno]
-            return False, -1, None
-
-    def _iterate_changesets(self, reverse=True, item_id=None):
-        changeset = util.cachefunc(lambda r: self._repo[r].changeset())
-
-        def split_windows(start, end, windowsize=512):
-            while start < end:
-                yield start, min(windowsize, end-start)
-                start += windowsize
-
-        def wanted(changeset_revision):
-            if not item_id:
-                namedb_fname = os.path.split(self._name_db)[-1]
-                return namedb_fname not in changeset(changeset_revision)[3]
-            else:
-                return item_id in changeset(changeset_revision)[3]
-
-        start, end = -1, 0
-        if not len(self._repo):
-            change_revs = []
-        else:
-            if not reverse:
-                start, end = end, start
-            change_revs = revrange(self._repo, ['%d:%d' % (start, end, )])
-
-        for i, window in split_windows(0, len(change_revs)):
-            revs = [change_rev for change_rev in change_revs[i:i+window] if wanted(change_rev)]
-            for revno in revs:
-                yield changeset(revno), revno
-
-    def _recreate_cache(self, item, cachefile):
-=======
         f = open(self._cachepath("%s.cache" % item_id), 'w')  # create cache file
         f.close()
         item._id = item_id
@@ -762,21 +535,12 @@
         Iterate through Item Revisions and create cache file
         to optimize further Revision lookups.
         """
->>>>>>> 696ac456
         revpairs = []
         for changeset, ctxrev in self._iterate_changesets(item_id=item._id):
             revpairs.append((pickle.loads(changeset[5]['__revision']), ctxrev, ))
         revpairs.sort()
         cachefile.write("".join(["%d:%d," % (rev, ctxrev) for rev, ctx in revpairs]))
 
-<<<<<<< HEAD
-    def _init_namedb(self):
-            f = open(self._name_db, 'w')
-            f.close()
-            namedb_fname = os.path.split(self._name_db)[-1]
-            self._repo.add([namedb_fname])
-            self._repo.commit(text='(init name-mapping)', user='storage', files=[namedb_fname])
-=======
     def _set_config(self):
         """
         Set up configuration for repository within which Item Revisions are stored.
@@ -792,18 +556,13 @@
         f = open(os.path.join(self._rev_path, '.hg', 'hgrc'), 'w')
         f.writelines("\n".join(config))
         f.close()
->>>>>>> 696ac456
 
     #
     # extended API below - needed for drawing revision graph
     #
 
     def _get_revision_node(self, revision):
-<<<<<<< HEAD
-        """Return internal short SHA1 id of Revision"""
-=======
         """Return internal ID (short SHA1) of Revision"""
->>>>>>> 696ac456
         for changeset, ctxrevno in self._iterate_changesets(item_id=revision._item_id):
             if pickle.loads(changeset[5]['__revision']) == revision.revno:
                 return short(self._repo[ctxrevno].node())
@@ -816,7 +575,6 @@
             rcache[ctxrevno] = revno
             if  revno == revision.revno:
                 parentctxrevs = [p for p in self._repo.changelog.parentrevs(ctxrevno) if p != nullrev]
-
         parents = []
         for p in parentctxrevs:
             try:
@@ -836,50 +594,32 @@
     def get_node(self):
         return self._backend._get_revision_node(self)
 
-<<<<<<< HEAD
-
-=======
->>>>>>> 696ac456
     #
     # repository hooks - managing name-mapping file commits on push/pull requests
     #
 
 def commit_namedb(ui, repo, **kw):
-<<<<<<< HEAD
-=======
     """
     Commit name-mapping file.
     Used to keep repositories in sync with name-mapping on pull/push/clone requests.
     """
->>>>>>> 696ac456
     changes = [[], ['.name-mapping'], [], [], [], []]
     parent = repo['tip'].node()
     ctx = context.workingctx(repo, (parent, nullid), "(updated name-mapping)", "storage", changes=changes)
     repo._commitctx(ctx)
 
-<<<<<<< HEAD
-
-=======
->>>>>>> 696ac456
     #
     # repository commands (extensions)
     #
 
 def backup(ui, source, dest=None, **opts):
-<<<<<<< HEAD
-=======
     """Wrapper for hg clone command. Sync name-mapping file before cloning."""
->>>>>>> 696ac456
     commit_namedb(ui, source)
     commands.clone(ui, source, dest, **opts)
 
 from mercurial.commands import remoteopts
 cmdtable = {"backup": (backup,
-<<<<<<< HEAD
-         [('U', 'noupdate', None, 'the clone will only contain a repository (no working copy)'),
-=======
          [('U', 'noupdate', None, 'the backup will only contain a repository (no working copy)'),
->>>>>>> 696ac456
           ('r', 'rev', [], 'a changeset you would like to have after cloning'),
           ('', 'pull', None, 'use pull protocol to copy metadata'),
           ('', 'uncompressed', None, 'use uncompressed transfer (fast over LAN)'),
