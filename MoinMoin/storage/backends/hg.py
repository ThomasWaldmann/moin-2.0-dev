--- conflicted
+++ resolved
@@ -64,25 +64,6 @@
     This backend uses development version of mercurial. Besides this there are
     few limitations to overcome:
     - file revision number is not increased when doing empty file commits
-<<<<<<< HEAD
-    - on empty commit file flags have to be manipulated to get file linked with
-      changeset
-    This affects:
-    - we cannot support so called 'multiple empty revisions in a row',
-      there is no possibility to commit (file) revision which hasnt changed since
-      last time
-    - as 'extra' dict is property of changeset, without increasing filerevs we're not
-      able to link rev meta and rev data
-    - revision metadata ('extra' dict) change is not stored in/as revision data,
-      thus committing revision metadata changes is like commiting empty changesets
-
-    To address this blockers, patch was applied on mercurial development version
-    (see below).
-
-    Repository layout hasnt changed much. Even though versioned items are stored now
-    internally in .hg/, one can get rev/ directory populated on hg update as this
-    is simply working copy directory.
-=======
       (to be more precise, when nothing changes beetween commits: revdata and revmeta)
       (Johannes Berg insists this "shouldn't be disallowed arbitrarily", the term used
       to describe this backend behaviour: "multiple empty revisions in a row")
@@ -105,7 +86,6 @@
     - Item real names are stored loosely in data/ as 'ID.name'. This is for console users,
       and reverse mapping.
     - name-mapping db in data/name-mapping file
->>>>>>> 505f9058
 
     data/
     +-- rev/
@@ -188,13 +168,10 @@
                         raise BackendError("Directory not empty: %s" % path)
                 except OSError:
                     pass  # directory not existing
-<<<<<<< HEAD
-=======
             for item in os.listdir(self._path):
                 if (os.path.isdir(item) and item not in ('rev', 'meta') or
                         not os.path.isdir(os.path.join(self._path, item)) and item != "name-mapping"):
                     raise BackendError("Directory not empty: %s" % self._path)
->>>>>>> 505f9058
         try:
             self._repo = hg.repository(self._ui, self._r_path, create)
         except RepoError:
@@ -209,11 +186,6 @@
                 if create:
                     shutil.rmtree(self._r_path)  # rollback
                 raise BackendError("Unable to create directory: %s" % self._path)
-<<<<<<< HEAD
-        # XXX: does it work on windows?
-        self._max_fname_length = os.statvfs(self._path)[statvfs.F_NAMEMAX]
-        self._repo._forcedchanges = True  # XXX: this comes from patch
-=======
 
         if not os.path.exists(self._name_db):
             lock = self._namelock()
@@ -223,7 +195,6 @@
                 del lock
 
         self._repo._forcedchanges = True
->>>>>>> 505f9058
 
     def has_item(self, itemname):
         """Return true if Item exists."""
@@ -241,11 +212,7 @@
         if self.has_item(itemname):
             raise ItemAlreadyExistsError("Item with that name already exists: %s" % itemname)
         item = Item(self, itemname)
-<<<<<<< HEAD
-        item._exists = False
-=======
         item._id = None
->>>>>>> 505f9058
         return item
 
     def get_item(self, itemname):
@@ -257,11 +224,7 @@
         if not item_id:
             raise NoSuchItemError('Item does not exist: %s' % itemname)
         item = Item(self, itemname)
-<<<<<<< HEAD
-        item._exists = True
-=======
         item._id = item_id
->>>>>>> 505f9058
         return item
 
     def search_item(self, searchterm):
@@ -311,18 +274,8 @@
 
         revision = StoredRevision(item, revno)
         revision._data = StringIO.StringIO(fctx.data())
-<<<<<<< HEAD
-        def manglekeys(dict):
-            newdict = {}
-            for k in (key for key in dict.iterkeys() if key.startswith("_")):
-                newdict[k[1:]] = dict[k]
-            return newdict
-
-        revision._metadata = manglekeys(ctx.extra())
-=======
         revision._metadata = dict(((key.lstrip("moin_"), value) for key, value in
                                    fctx.changectx().extra().iteritems() if key.startswith('moin_')))
->>>>>>> 505f9058
         return revision
 
     def _list_revisions(self, item):
@@ -375,27 +328,6 @@
         try:
             if self.has_item(newname):
                 raise ItemAlreadyExistsError("Destination item already exists: %s" % newname)
-<<<<<<< HEAD
-            files = [self._quote(item.name), self._quote(newname)]
-            if self._has_meta(item.name):
-                util.rename(self._upath(files[0]), self._upath(files[1]))
-            else:
-                def getfilectx(repo, memctx, path):
-                    if path == files[1]:
-                        copies = files[0]
-                    else:
-                        copies = None
-                    return context.memfilectx(path, '', False, False, copies)
-
-                msg = "Renamed %s to: %s" % (item.name.encode('utf-8'), newname.encode('utf-8'))
-                editor = ""  # XXX: get from upper layer here
-                p1, p2 = self._repo.changelog.tip(), node.nullid
-                ctx = context.memctx(self._repo, (p1, p2), msg, [], getfilectx, user=editor)
-                ctx._status[2] = [files[0]]
-                ctx._status[1] = [files[1]]
-                self._repo.commitctx(ctx)
-=======
->>>>>>> 505f9058
 
             encoded_name = newname.encode('utf-8')
             name_path = os.path.join(self._path, '%s.name' % item._id)
@@ -424,32 +356,11 @@
 
     def _change_item_metadata(self, item):
         """Start Item metadata transaction."""
-<<<<<<< HEAD
-        if item._exists:
-=======
         if item._id:
->>>>>>> 505f9058
             item._lock = self._itemlock(item)
 
     def _publish_item_metadata(self, item):
         """Dump Item metadata to file and finish transaction."""
-<<<<<<< HEAD
-        meta_item_path = self._upath(self._quote(item.name))
-
-        def write_meta_item(itempath, metadata):
-            tmpfd, tmpfpath = tempfile.mkstemp("-meta", "tmp-", self._u_path)
-            f = os.fdopen(tmpfd, 'wb')
-            pickle.dump(item._metadata, f, protocol=PICKLEPROTOCOL)
-            f.close()
-            util.rename(tmpfpath, itempath)
-
-        if item._exists:
-            if item._metadata is None:
-                pass
-            else:
-                write_meta_item(meta_item_path, item._metadata)
-            print "delete lock"
-=======
         def write_meta_item(item_path, metadata):
             tmp_fd, tmp_fpath = tempfile.mkstemp("-meta", "tmp-", self._u_path)
             f = os.fdopen(tmp_fd, 'wb')
@@ -462,18 +373,12 @@
                 pass
             else:
                 write_meta_item(self._upath("%s.meta" % item._id), item._metadata)
->>>>>>> 505f9058
             del item._lock
         else:
             self._add_item(item)
             if item._metadata is None:
                 item._metadata = {}
-<<<<<<< HEAD
-            write_meta_item(meta_item_path, item._metadata)
-            item._exists = True
-=======
             write_meta_item(self._upath("%s.meta" % item._id), item._metadata)
->>>>>>> 505f9058
 
     def _get_item_metadata(self, item):
         """Load Item metadata from file. Return dictionary."""
@@ -493,21 +398,10 @@
     def _commit_item(self, item):
         """Commit Item changes within transaction (Revision) to repository."""
         rev = item._uncommitted_revision
-<<<<<<< HEAD
-        def manglekeys(dict):
-            newdict = {}
-            for key in dict.iterkeys():
-                newdict["_%s" % key] = dict[key]
-            return newdict
-
-        meta = manglekeys(dict(rev))
-        name = self._quote(item.name)
-=======
         if not item._id and self.has_item(item.name):
             raise ItemAlreadyExistsError("Item already exists: %s" % item.name)
 
         meta = dict(("moin_%s" % key, value) for key, value in rev.iteritems())
->>>>>>> 505f9058
         lock = self._repolock()
 
         try:
@@ -558,23 +452,8 @@
         """Reverts uncommited Item changes."""
         item._uncommitted_revision = None  # XXX: move to abstract
 
-<<<<<<< HEAD
-    def _trim(self, name):
-        """Trim given name to fit in maximum supported length on filesystem."""
-        # see http://www.moinmo.in/PawelPacana/MercurialBackend#Mercurialbehaviour
-        if len(name) > ((self._max_fname_length - 2) // 2):
-            m = md5.new()
-            m.update(name)
-            hashed = m.hexdigest()
-            return "%s-%s" % (name[:(self._max_fname_length - len(hashed) - 3) // 2], hashed)
-        else:
-            return name
-
-    def _lock(self, lockpath, lockref):
-=======
     def _lock(self, lockpath, lockref):
         """"Generic lock helper"""
->>>>>>> 505f9058
         if lockref and lockref():
             return lockref()
         lock = self._repo._lock(lockpath, True, None, None, '')
@@ -585,33 +464,17 @@
         """Acquire global repository lock"""
         return self._lock(self._rpath("repo.lock"), self._lockref)
 
-<<<<<<< HEAD
-=======
     def _namelock(self):
         """Acquire name mapping lock"""
         return self._lock(os.path.join(self._path, "%s.lock" % self._name_db), self._name_lockref)
 
->>>>>>> 505f9058
     def _itemlock(self, item):
         """Acquire unrevisioned Item lock."""
         # XXX: long item name
         if not self._item_metadata_lock.has_key(item.name):
             self._item_metadata_lock[item.name] = None
-<<<<<<< HEAD
-        lpath = self._upath(self._quote(item.name + ".lock"))
-        return self._lock(lpath, self._item_metadata_lock[item.name])
-
-    def _tipctx(self):
-        """Return newest changeset in repository."""
-        return self._repo[self._repo.changelog.tip()]
-
-    def _has_meta(self, itemname):
-        """Check if unversioned item with supplied name exists."""
-        return os.path.exists(self._upath(self._quote(itemname)))
-=======
         lpath = self._upath(item._id + ".lock")
         return self._lock(lpath, self._item_metadata_lock[item.name])
->>>>>>> 505f9058
 
     def _rpath(self, filename):
         """Return absolute path to revisioned Item in repository."""
