--- conflicted
+++ resolved
@@ -239,63 +239,9 @@
             if not item.exists():
                 raise RuntimeScriptException(_("The item %s does not exist.") % item_name)
 
-<<<<<<< HEAD
-    def do_replaceunderlayattachment(self, zipname, filename, pagename, author=u"Scripting Subsystem", comment=u""):
-        """
-        overwrite underlay attachments
-
-        @param pagename: Page where the file is attached. Or in 2.0, the file itself.
-        @param zipname: Filename of the attachment from the zip file
-        @param filename: Filename of the attachment (just applicable for MoinMoin < 2.0)
-        """
-        if self.request.user.may.write(pagename):
-            _ = self.request.getText
-            filename = wikiutil.taintfilename(filename)
-            zipname = wikiutil.taintfilename(zipname)
-            page = PageEditor(self.request, pagename, do_editor_backup=0, uid_override=author)
-            pagedir = page.getPagePath(use_underlay=1, check_create=1)
-            attachments = os.path.join(pagedir, 'attachments')
-            if not os.path.exists(attachments):
-                os.mkdir(attachments)
-            target = os.path.join(attachments, filename)
-            self._extractToFile(zipname, target)
-            if os.path.exists(target):
-                os.chmod(target, config.umask )
-        else:
-            self.msg += u"action replace underlay attachment: not enough rights - nothing done \n"
-
-    def do_replaceunderlay(self, filename, pagename):
-        """
-        Overwrites underlay pages. Implementational detail: This needs to be
-        kept in sync with the page class.
-
-        @param filename: name of the file in the package
-        @param pagename: page to be overwritten
-        """
-        page = Page(self.request, pagename)
-
-        pagedir = page.getPagePath(use_underlay=1, check_create=1)
-
-        revdir = os.path.join(pagedir, 'revisions')
-        cfn = os.path.join(pagedir, 'current')
-
-        revstr = '%08d' % 1
-        if not os.path.exists(revdir):
-            os.mkdir(revdir)
-
-        currentf = open(cfn, 'w')
-        currentf.write(revstr + "\n")
-        currentf.close()
-
-        pagefile = os.path.join(revdir, revstr)
-        self._extractToFile(filename, pagefile)
-        # Clear caches
-        # TODO Code from MoinMoin/script/maint/cleancache.py may be used
-=======
             r = item.get_revision(-1)
             r.item.rename(newitemname)
             r._save(r.meta, r.data, name=newitemname, action='SAVE/RENAME', extra=item_name, comment=comment)
->>>>>>> 8f3db56f
 
     def runScript(self, commands):
         """ Runs the commands.
