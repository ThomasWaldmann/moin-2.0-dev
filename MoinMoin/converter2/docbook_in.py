--- conflicted
+++ resolved
@@ -306,13 +306,6 @@
         # Otherwise we process children of the unknown element
         return self.do_children(element, depth)
 
-<<<<<<< HEAD
-    def visit_data_element(self, element, depth):
-        data_types = {'imagedata': 'image/',
-                      'audiodata': 'audio/',
-                      'videodata': 'video/',
-                     }
-=======
     def visit_data_object(self, element, depth):
         """
         We need to determine which object we can display.
@@ -341,7 +334,6 @@
         object_data. If it is not possible, we return a paragraph
         with the content of text_object.
         """
->>>>>>> baae33fa
         attrib = {}
         prefered_format, data_tag, mimetype = self.media_tags[element.tag.name]
         if not object_data:
