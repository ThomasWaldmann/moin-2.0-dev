--- conflicted
+++ resolved
@@ -73,7 +73,6 @@
         if user_obj:
             return user_obj, True
 
-<<<<<<< HEAD
         auth = request.authorization
         if auth and auth.username and auth.password is not None:
             logging.debug("http basic auth, received username: %r password: %r" % (
@@ -89,54 +88,6 @@
             response = Response(_('Please log in first.'), 401,
                                 {'WWW-Authenticate': 'Basic realm="%s"' % self.realm})
             abort(response)
-=======
-        logging.debug("request: %r" % request)
-        # for standalone, request authorization and verify it,
-        # deny access if it isn't verified
-        if isinstance(request, request_standalone.Request):
-            request.setHttpHeader('WWW-Authenticate: Basic realm="MoinMoin"')
-            auth = request.headers.get('Authorization')
-            if auth:
-                auth = auth.split()[-1]
-                info = decodestring(auth).split(':', 1)
-                logging.debug("len(info) == %d" % len(info))
-                if len(info) == 2:
-                    logging.debug("username: %r" % info[0])
-                    u = user.User(request, auth_username=info[0], password=info[1],
-                                  auth_method=self.name, auth_attribs=[])
-            if not u:
-                request.makeForbidden(401, _('You need to log in.'))
-        # for Twisted, just check
-        elif isinstance(request, request_twisted.Request):
-            username = request.twistd.getUser().decode(config.charset)
-            password = request.twistd.getPassword().decode(config.charset)
-            logging.debug("username: %r" % username)
-            # when using Twisted http auth, we use username and password from
-            # the moin user profile, so both can be changed by user.
-            u = user.User(request, auth_username=username, password=password,
-                          auth_method=self.name, auth_attribs=())
-        elif not isinstance(request, request_cli.Request):
-            env = request.env
-            auth_type = env.get('AUTH_TYPE', '').lower()
-            logging.debug("auth_type: %r" % auth_type)
-            if auth_type in ['basic', 'digest', 'ntlm', 'negotiate', ]:
-                username = env.get('REMOTE_USER', '').decode(config.charset)
-                logging.debug("username: %r" % username)
-                if auth_type in ('ntlm', 'negotiate', ):
-                    # converting to standard case so the user can even enter wrong case
-                    # (added since windows does not distinguish between e.g.
-                    #  "Mike" and "mike")
-                    username = username.split('\\')[-1] # split off domain e.g.
-                                                        # from DOMAIN\user
-                    # this "normalizes" the login name from {meier, Meier, MEIER} to Meier
-                    # put a comment sign in front of next line if you don't want that:
-                    username = username.title()
-                    logging.debug("processed username: %r" % username)
-                # when using http auth, we have external user name and password,
-                # we don't use the moin user profile for those attributes.
-                u = user.User(request, auth_username=username,
-                              auth_method=self.name, auth_attribs=('name', 'password'))
->>>>>>> 17c274b0
 
         logging.debug("u: %r" % u)
         if u and self.autocreate:
@@ -146,8 +97,5 @@
             logging.debug("returning valid user %r" % u)
             return u, True # True to get other methods called, too
         else:
-<<<<<<< HEAD
-=======
             logging.debug("returning %r" % user_obj)
->>>>>>> 17c274b0
             return user_obj, True
