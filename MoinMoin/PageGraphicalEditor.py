--- conflicted
+++ resolved
@@ -21,18 +21,6 @@
 from MoinMoin.util import web
 from MoinMoin.parser.text_moin_wiki import Parser as WikiParser
 
-<<<<<<< HEAD
-=======
-def execute(pagename, request):
-    if not request.user.may.write(pagename):
-        _ = request.getText
-        request.theme.add_msg_('You are not allowed to edit this page.', "error")
-        Page(request, pagename).send_page()
-        return
-
-    PageGraphicalEditor(request, pagename).sendEditor()
-
->>>>>>> f7d501c9
 
 class PageGraphicalEditor(PageEditor.PageEditor):
     """ Same as PageEditor, but use the GUI editor (FCKeditor) """
