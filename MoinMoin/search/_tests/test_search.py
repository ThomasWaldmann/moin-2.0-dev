# -*- coding: iso-8859-1 -*-
"""
    MoinMoin - MoinMoin.search Tests

    @copyright: 2005 by Nir Soffer <nirs@freeshell.org>,
                2007 by MoinMoin:ThomasWaldmann
    @license: GNU GPL, see COPYING for details.
"""

import py

from MoinMoin import search
from MoinMoin.search.queryparser import QueryParser


<<<<<<< HEAD
class TestQuotingBug:
    """search: quoting bug tests

       MoinMoin:MoinMoinBugs/SearchOneCharString
    """

    def testIsQuoted(self):
        """ search: quoting bug - quoted terms """
        parser = QueryParser()
        for case in ('"yes"', "'yes'"):
            assert parser.isQuoted(case)

    def testIsNotQuoted(self):
        """ search: quoting bug - unquoted terms """
        tests = ('', "'", '"', '""', "''", "'\"", '"no', 'no"', "'no", "no'", '"no\'')
        parser = QueryParser()
        for case in tests:
            assert not parser.isQuoted(case)


=======
>>>>>>> 8a35badd
class TestQueryParsing:
    """ search: query parser tests """

    def testQueryParser(self):
        """ search: test the query parser """
        parser = QueryParser()
        for query, wanted in [
            ("a", '"a"'),
            ("a b", '["a" "b"]'),
            ("a -b c", '["a" -"b" "c"]'),
            ("aaa bbb -ccc", '["aaa" "bbb" -"ccc"]'),
            ("title:aaa title:bbb -title:ccc", '[title:"aaa" title:"bbb" -title:"ccc"]'),
            ("title:case:aaa title:re:bbb -title:re:case:ccc", '[title:case:"aaa" title:re:"bbb" -title:re:case:"ccc"]'),
            ("linkto:aaa", 'linkto:"aaa"'),
            ("category:aaa", 'category:"aaa"'),
            ("domain:aaa", 'domain:"aaa"'),
            ("re:case:title:aaa", 'title:re:case:"aaa"'),
            ("(aaa or bbb) and (ccc or ddd)", '[["aaa" or "bbb"] ["ccc" or "ddd"]]'),
            ("(aaa or bbb) (ccc or ddd)", '[["aaa" or "bbb"] ["ccc" or "ddd"]]'),
            ("aaa or bbb", '["aaa" or "bbb"]'),
            ("aaa or bbb or ccc", '["aaa" or "bbb" or "ccc"]'),
            ("aaa or bbb and ccc", '["aaa" or ["bbb" "ccc"]]'),
            ("aaa and bbb or ccc", '[["aaa" "bbb"] or "ccc"]'),
            ("aaa and bbb and ccc", '["aaa" "bbb" "ccc"]'),
            ("aaa or bbb or ccc", '["aaa" or "bbb" or "ccc"]'),
            ("aaa or bbb and ccc or ddd", '["aaa" or ["bbb" "ccc"] or "ddd"]'),
            ("aaa or bbb ccc or ddd", '["aaa" or ["bbb" "ccc"] or "ddd"]'),
            ("(HelpOn) (Administration)", '["HelpOn" "Administration"]'),
            ("(HelpOn) (-Administration)", '["HelpOn" -"Administration"]'),
            ("(HelpOn) and (-Administration)", '["HelpOn" -"Administration"]'),
            ("(HelpOn) and (Administration) or (Configuration)", '[["HelpOn" "Administration"] or "Configuration"]'),
            ("(a) and (b) or (c) or -d", '[["a" "b"] or "c" or -"d"]'),
            ("a b c d e or f g h", '[["a" "b" "c" "d" "e"] or ["f" "g" "h"]]'),
            ('"no', '""no"'),
            ('no"', '"no""'),
            ("'no", "\"'no\""),
            ("no'", "\"no'\""),
            ('"no\'', '""no\'"')
            ]:
            result = parser.parse_query(query)
            assert str(result) == wanted

    def testQueryParserExceptions(self):
        """ search: test the query parser """
        parser = search.QueryParser()
        def _test(q):
            py.test.raises(ValueError, parser.parse_query, q)
        for query in ['""', '(', ')', '(a or b']:
            yield _test, query

class TestSearch:
    """ search: test search """
    doesnotexist = u'jfhsdaASDLASKDJ'

    def testTitleSearchFrontPage(self):
        """ search: title search for FrontPage """
        result = search.searchPages(self.request, u"title:FrontPage")
        assert len(result.hits) == 1

    def testTitleSearchAND(self):
        """ search: title search with AND expression """
        result = search.searchPages(self.request, u"title:Help title:Index")
        assert len(result.hits) == 1

    def testTitleSearchOR(self):
        """ search: title search with OR expression """
        result = search.searchPages(self.request, u"title:FrontPage or title:RecentChanges")
        assert len(result.hits) == 2

    def testTitleSearchNegatedFindAll(self):
        """ search: negated title search for some pagename that does not exist results in all pagenames """
        result = search.searchPages(self.request, u"-title:%s" % self.doesnotexist)
        assert len(result.hits) > 100 # XXX should be "all"

    def testTitleSearchNegativeTerm(self):
        """ search: title search for a AND expression with a negative term """
        helpon_count = len(search.searchPages(self.request, u"title:HelpOn").hits)
        result = search.searchPages(self.request, u"title:HelpOn -title:Acl")
        assert len(result.hits) == helpon_count - 1 # finds all HelpOn* except one

    def testFullSearchNegatedFindAll(self):
        """ search: negated full search for some string that does not exist results in all pages """
        result = search.searchPages(self.request, u"-%s" % self.doesnotexist)
        assert len(result.hits) > 100 # XXX should be "all"

    def testFullSearchNegativeTerm(self):
        """ search: full search for a AND expression with a negative term """
        helpon_count = len(search.searchPages(self.request, u"HelpOn").hits)
        result = search.searchPages(self.request, u"HelpOn -ACL")
        assert 0 < len(result.hits) < helpon_count


coverage_modules = ['MoinMoin.search']
<|MERGE_RESOLUTION|>--- conflicted
+++ resolved
@@ -13,29 +13,6 @@
 from MoinMoin.search.queryparser import QueryParser
 
 
-<<<<<<< HEAD
-class TestQuotingBug:
-    """search: quoting bug tests
-
-       MoinMoin:MoinMoinBugs/SearchOneCharString
-    """
-
-    def testIsQuoted(self):
-        """ search: quoting bug - quoted terms """
-        parser = QueryParser()
-        for case in ('"yes"', "'yes'"):
-            assert parser.isQuoted(case)
-
-    def testIsNotQuoted(self):
-        """ search: quoting bug - unquoted terms """
-        tests = ('', "'", '"', '""', "''", "'\"", '"no', 'no"', "'no", "no'", '"no\'')
-        parser = QueryParser()
-        for case in tests:
-            assert not parser.isQuoted(case)
-
-
-=======
->>>>>>> 8a35badd
 class TestQueryParsing:
     """ search: query parser tests """
 
