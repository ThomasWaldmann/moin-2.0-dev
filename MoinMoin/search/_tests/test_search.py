--- conflicted
+++ resolved
@@ -9,13 +9,8 @@
 
 import py
 
-<<<<<<< HEAD
-from MoinMoin.search import QueryError
-from MoinMoin.search.queryparser import QueryParser
+from MoinMoin.search.queryparser import QueryParser, QueryError
 from MoinMoin.search import Xapian
-=======
-from MoinMoin.search.queryparser import QueryParser, QueryError
->>>>>>> 515d4ab3
 from MoinMoin import search
 from MoinMoin._tests import nuke_xapian_index
 
@@ -98,11 +93,7 @@
     def testTitleSearchNegativeTerm(self):
         """ search: title search for a AND expression with a negative term """
         helpon_count = len(search.searchPages(self.request, u"title:HelpOn").hits)
-<<<<<<< HEAD
-        result = search.searchPages(self.request, u"title:HelpOn -title:AccessControlLists")
-=======
         result = search.searchPages(self.request, u"title:HelpOn -title:Linking")
->>>>>>> 515d4ab3
         assert len(result.hits) == helpon_count - 1 # finds all HelpOn* except one
 
     def testFullSearchNegatedFindAll(self):
