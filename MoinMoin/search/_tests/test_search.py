# -*- coding: iso-8859-1 -*-
"""
    MoinMoin - MoinMoin.search Tests

    @copyright: 2005 by Nir Soffer <nirs@freeshell.org>,
                2007 by MoinMoin:ThomasWaldmann
    @license: GNU GPL, see COPYING for details.
"""


<<<<<<< HEAD
from MoinMoin.search.queryparser import QueryParser, QueryError
from MoinMoin.search import Xapian
from MoinMoin import search
from MoinMoin._tests import nuke_xapian_index, wikiconfig
=======
import py, os, time

from MoinMoin.search import QueryError, _get_searcher
from MoinMoin.search.queryparser import QueryParser
from MoinMoin.search.builtin import MoinSearch
from MoinMoin._tests import nuke_xapian_index, wikiconfig, become_trusted, create_page, nuke_page
from MoinMoin.wikiutil import Version

PY_MIN_VERSION = '1.0.0'
if Version(version=py.version) < Version(version=PY_MIN_VERSION):
    # There are some generative tests, which won't run on older versions!
    # XXX These tests should be refactored to be able to be run with older versions of py.
    py.test.skip('Currently py version %s is needed' % PY_MIN_VERSION)
>>>>>>> 72bf98b9


class TestQueryParsing(object):
    """ search: query parser tests """

    def testQueryParser(self):
        """ search: test the query parser """
        parser = QueryParser()
        for query, wanted in [
            # Even a single term is a and expression (this is needed for xapian because it
            # only has AND_NOT, but not a simple NOT).  This is why we have many many brackets here.
            ("a", '["a"]'),
            ("-a", '[-"a"]'),
            ("a b", '["a" "b"]'),
            ("a -b c", '["a" -"b" "c"]'),
            ("aaa bbb -ccc", '["aaa" "bbb" -"ccc"]'),
            ("title:aaa title:bbb -title:ccc", '[title:"aaa" title:"bbb" -title:"ccc"]'),
            ("title:case:aaa title:re:bbb -title:re:case:ccc", '[title:case:"aaa" title:re:"bbb" -title:re:case:"ccc"]'),
            ("linkto:aaa", '[linkto:"aaa"]'),
            ("category:aaa", '[category:"aaa"]'),
            ("domain:aaa", '[domain:"aaa"]'),
            ("re:case:title:aaa", '[title:re:case:"aaa"]'),
            ("(aaa or bbb) and (ccc or ddd)", '[[[["aaa"] or ["bbb"]]] [[["ccc"] or ["ddd"]]]]'),
            ("(aaa or bbb) (ccc or ddd)", '[[[["aaa"] or ["bbb"]]] [[["ccc"] or ["ddd"]]]]'),
            ("aaa or bbb", '[[["aaa"] or ["bbb"]]]'),
            ("aaa or bbb or ccc", '[[["aaa"] or [[["bbb"] or ["ccc"]]]]]'),
            ("aaa or bbb and ccc", '[[["aaa"] or ["bbb" "ccc"]]]'),
            ("aaa and bbb or ccc", '[[["aaa" "bbb"] or ["ccc"]]]'),
            ("aaa and bbb and ccc", '["aaa" "bbb" "ccc"]'),
            ("aaa or bbb and ccc or ddd", '[[["aaa"] or [[["bbb" "ccc"] or ["ddd"]]]]]'),
            ("aaa or bbb ccc or ddd", '[[["aaa"] or [[["bbb" "ccc"] or ["ddd"]]]]]'),
            ("(HelpOn) (Administration)", '[["HelpOn"] ["Administration"]]'),
            ("(HelpOn) (-Administration)", '[["HelpOn"] [-"Administration"]]'),
            ("(HelpOn) and (-Administration)", '[["HelpOn"] [-"Administration"]]'),
            ("(HelpOn) and (Administration) or (Configuration)", '[[[["HelpOn"] ["Administration"]] or [["Configuration"]]]]'),
            ("(a) and (b) or (c) or -d", '[[[["a"] ["b"]] or [[[["c"]] or [-"d"]]]]]'),
            ("a b c d e or f g h", '[[["a" "b" "c" "d" "e"] or ["f" "g" "h"]]]'),
            ('"no', '[""no"]'),
            ('no"', '["no""]'),
            ("'no", "[\"'no\"]"),
            ("no'", "[\"no'\"]"),
            ('"no\'', '[""no\'"]')]:
            result = parser.parse_query(query)
            assert str(result) == wanted

    def testQueryParserExceptions(self):
        """ search: test the query parser """
        parser = QueryParser()

        def _test(q):
            py.test.raises(QueryError, parser.parse_query, q)

        for query in ['""', '(', ')', '(a or b']:
            yield _test, query


class BaseSearchTest(object):
    """ search: test search """
    doesnotexist = u'jfhsdaASDLASKDJ'

<<<<<<< HEAD
    class Config(wikiconfig.Config):
        preloaded_xml = wikiconfig.Config._test_items_xml

    def testTitleSearchFrontPage(self):
        """ search: title search for FrontPage """
        result = search.searchPages(self.request, u"title:FrontPage")
=======
    pages = {u'SearchTestPage': u'this is a test page',
             u'SearchTestLinks': u'SearchTestPage',
             u'SearchTestLinksLowerCase': u'searchtestpage',
             u'SearchTestOtherLinks': u'SearchTestLinks',
             u'TestEdit': u'TestEdit',
             u'LanguageSetup': None,
             u'CategoryHomepage': None,
             u'HomePageWiki': None,
             u'FrontPage': None,
             u'RecentChanges': None,
             u'HelpOnCreoleSyntax': None,
             u'HelpOnEditing': None,
             u'HelpIndex': None}

    searcher_class = None

    def setup_class(self):
        become_trusted(self.request)

        for page, text in self.pages.iteritems():
            if text:
                create_page(self.request, page, text)

    def teardown_class(self):
        for page, text in self.pages.iteritems():
            if text:
                nuke_page(self.request, page)

    def get_searcher(self, query):
        raise NotImplementedError

    def search(self, query):
        if isinstance(query, str) or isinstance(query, unicode):
            query = QueryParser().parse_query(query)

        return self.get_searcher(query).run()

    def test_title_search_simple(self):
        searches = {u'title:SearchTestPage': 1,
                    u'title:LanguageSetup': 1,
                    u'title:HelpIndex': 1,
                    u'title:Help': 3,
                    u'title:HelpOn': 2,
                    u'title:SearchTestNotExisting': 0,
                    u'title:FrontPage': 1,
                    u'title:HelpOnEditing': 1}

        def test(query, res_count):
            result = self.search(query)
            assert len(result.hits) == res_count

        for query, res_count in searches.iteritems():
            yield query, test, query, res_count

    def test_title_search_re(self):
        result = self.search(ur'title:re:\bSearchTest')
        assert len(result.hits) == 4

        result = self.search(ur'title:re:\bSearchTest\b')
        assert not result.hits

    def test_title_search_case(self):
        result = self.search(u'title:case:SearchTestPage')
        assert len(result.hits) == 1

        result = self.search(u'title:case:searchtestpage')
        assert not result.hits

    def test_title_search_case_re(self):
        result = self.search(ur'title:case:re:\bSearchTestPage\b')
        assert len(result.hits) == 1

        result = self.search(ur'title:case:re:\bsearchtestpage\b')
        assert not result.hits

    def test_linkto_search_simple(self):
        result = self.search(u'linkto:SearchTestPage')
        assert len(result.hits) == 1

        result = self.search(u'linkto:SearchTestNotExisting')
        assert not result.hits

    def test_linkto_search_re(self):
        result = self.search(ur'linkto:re:\bSearchTest')
        assert len(result.hits) == 2

        result = self.search(ur'linkto:re:\bSearchTest\b')
        assert not result.hits

    def test_linkto_search_case(self):
        result = self.search(u'linkto:case:SearchTestPage')
        assert len(result.hits) == 1

        result = self.search(u'linkto:case:searchtestpage')
        assert not result.hits

    def test_linkto_search_case_re(self):
        result = self.search(ur'linkto:case:re:\bSearchTestPage\b')
        assert len(result.hits) == 1

        result = self.search(ur'linkto:case:re:\bsearchtestpage\b')
        assert not result.hits

    def test_category_search_simple(self):
        result = self.search(u'category:CategoryHomepage')
        assert len(result.hits) == 1

        result = self.search(u'category:CategorySearchTestNotExisting')
        assert not result.hits

    def test_category_search_re(self):
        result = self.search(ur'category:re:\bCategoryHomepage\b')
        assert len(result.hits) == 1

        result = self.search(ur'category:re:\bCategoryHomepa\b')
        assert not result.hits

    def test_category_search_case(self):
        result = self.search(u'category:case:CategoryHomepage')
        assert len(result.hits) == 1

        result = self.search(u'category:case:categoryhomepage')
        assert not result.hits

    def test_category_search_case_re(self):
        result = self.search(ur'category:case:re:\bCategoryHomepage\b')
>>>>>>> 72bf98b9
        assert len(result.hits) == 1

        result = self.search(ur'category:case:re:\bcategoryhomepage\b')
        assert not result.hits

    def test_mimetype_search_simple(self):
        result = self.search(u'mimetype:text/wiki')
        assert len(result.hits) == 12

    def test_mimetype_search_re(self):
        result = self.search(ur'mimetype:re:\btext/wiki\b')
        assert len(result.hits) == 12

        result = self.search(ur'category:re:\bCategoryHomepa\b')
        assert not result.hits

    def test_language_search_simple(self):
        result = self.search(u'language:en')
        assert len(result.hits) == 12

    def test_domain_search_simple(self):
        result = self.search(u'domain:system')
        assert result.hits

    def test_search_and(self):
        """ search: title search with AND expression """
<<<<<<< HEAD
        result = search.searchPages(self.request, u"title:Help title:Linking")
=======
        result = self.search(u"title:HelpOnCreoleSyntax lang:en")
>>>>>>> 72bf98b9
        assert len(result.hits) == 1

        result = self.search(u"title:HelpOnCreoleSyntax lang:de")
        assert len(result.hits) == 0

        result = self.search(u"title:Help title:%s" % self.doesnotexist)
        assert not result.hits

    def testTitleSearchOR(self):
        """ search: title search with OR expression """
<<<<<<< HEAD
        result = search.searchPages(self.request, u"title:FrontPage or title:HelpOnMoinWikiSyntax")
=======
        result = self.search(u"title:FrontPage or title:RecentChanges")
>>>>>>> 72bf98b9
        assert len(result.hits) == 2

    def testTitleSearchNegatedFindAll(self):
        """ search: negated title search for some pagename that does not exist results in all pagenames """
<<<<<<< HEAD
        result = search.searchPages(self.request, u"-title:%s" % self.doesnotexist)
        assert len(result.hits) >= self.request.cfg.test_num_pages

    def testTitleSearchNegativeTerm(self):
        """ search: title search for a AND expression with a negative term """
        helpon_count = len(search.searchPages(self.request, u"title:HelpOn").hits)
        result = search.searchPages(self.request, u"title:HelpOn -title:Linking")
        assert len(result.hits) == helpon_count - 1 # finds all HelpOn* except one

    def testFullSearchNegatedFindAll(self):
        """ search: negated full search for some string that does not exist results in all pages """
        result = search.searchPages(self.request, u"-%s" % self.doesnotexist)
        assert len(result.hits) >= self.request.cfg.test_num_pages

    def testFullSearchNegativeTerm(self):
        """ search: full search for a AND expression with a negative term """
        helpon_count = len(search.searchPages(self.request, u"HelpOn").hits)
        result = search.searchPages(self.request, u"HelpOn -Thumbnails")
        assert 0 < len(result.hits) < helpon_count
=======
        result = self.search(u"-title:%s" % self.doesnotexist)
        assert len(result.hits) == len(self.pages)

    def testTitleSearchNegativeTerm(self):
        """ search: title search for a AND expression with a negative term """
        result = self.search(u"-title:FrontPage")
        assert len(result.hits) == len(self.pages) - 1

        result = self.search(u"-title:HelpOn")
        assert len(result.hits) == len(self.pages) - 2

    def testFullSearchNegatedFindAll(self):
        """ search: negated full search for some string that does not exist results in all pages """
        result = self.search(u"-%s" % self.doesnotexist)
        assert len(result.hits) == len(self.pages)

    def test_title_search(self):
        query = QueryParser(titlesearch=True).parse_query('FrontPage')
        result = self.search(query)
        assert len(result.hits) == 1

    def test_create_page(self):
        self.pages['TestCreatePage'] = 'some text' # Moin serarch must search this page

        create_page(self.request, 'TestCreatePage', self.pages['TestCreatePage'])
        time.sleep(1) # Wait while created pages are being indexed in other thread.

        result = self.search(u'TestCreatePage')

        nuke_page(self.request, 'TestCreatePage')
        time.sleep(1) # Wait while the xapian index is being updated.

        del self.pages['TestCreatePage']
        assert len(result.hits) == 1

    def test_get_searcher(self):
        assert isinstance(_get_searcher(self.request, ''), self.searcher_class)


class TestMoinSearch(BaseSearchTest):

    searcher_class = MoinSearch

    def get_searcher(self, query):
        pages = [{'pagename': page, 'attachment': '', 'wikiname': 'Self', } for page in self.pages]
        return MoinSearch(self.request, query, pages=pages)

    def test_stemming(self):
        result = self.search(u"title:edit")
        assert len(result.hits) == 2

        result = self.search(u"title:editing")
        assert len(result.hits) == 1


class TestXapianSearch(BaseSearchTest):
    """ search: test Xapian indexing """

    class Config(wikiconfig.Config):

        xapian_search = True

    def get_searcher(self, query):
        from MoinMoin.search.Xapian.search import XapianSearch
        return XapianSearch(self.request, query)

    def get_moin_search_connection(self):
        from MoinMoin.search.Xapian import MoinSearchConnection
        return  MoinSearchConnection(os.path.join(self.request.cfg.cache_dir, 'xapian/index'))

    def setup_method(self, method):

        try:
            from MoinMoin.search.Xapian import XapianIndex
            from MoinMoin.search.Xapian.search import XapianSearch
            self.searcher_class = XapianSearch

        except ImportError, error:
            if not str(error).startswith('Xapian '):
                raise

            py.test.skip('xapian is not installed')

        nuke_xapian_index(self.request)
        index = XapianIndex(self.request)
        index.indexPages(mode='add', pages=self.pages)

    def teardown_method(self, method):
        nuke_xapian_index(self.request)

    def test_get_all_documents(self):
        connection = self.get_moin_search_connection()
        documents = connection.get_all_documents()

        assert len(self.pages) == len(documents)
        for document in documents:
            assert document.data['pagename'][0] in self.pages.keys()

    def test_xapian_term(self):
        parser = QueryParser()
        connection = self.get_moin_search_connection()

        prefixes = {u'': ([u'', u're:', u'case:', u'case:re:'], u'SearchTestPage'),
                    u'title:': ([u'', u're:', u'case:', u'case:re:'], u'SearchTestPage'),
                    u'linkto:': ([u'', u're:', u'case:', u'case:re:'], u'FrontPage'),
                    u'category:': ([u'', u're:', u'case:', u'case:re:'], u'CategoryHomepage'),
                    u'mimetype:': ([u'', u're:'], u'text/wiki'),
                    u'language:': ([u''], u'en'),
                    u'domain:': ([u''], u'system')}

        def test_query(query):
            query_ = parser.parse_query(query).xapian_term(self.request, connection)
            print str(query_)
            assert not query_.empty()

        for prefix, data in prefixes.iteritems():
            modifiers, term = data
            for modifier in modifiers:
                query = ''.join([prefix, modifier, term])
                yield query, test_query, query

    def test_stemming(self):
        result = self.search(u"title:edit")
        assert len(result.hits) == 1

        result = self.search(u"title:editing")
        assert len(result.hits) == 1

>>>>>>> 72bf98b9

class TestXapianSearchStemmed(TestXapianSearch):

    class Config(wikiconfig.Config):

        xapian_search = True
        xapian_stemming = True

    def test_stemming(self):
        result = self.search(u"title:edit")
        assert len(result.hits) == 2

        result = self.search(u"title:editing")
        assert len(result.hits) == 2


class TestXapianIndexingInNewThread(object):
    """ search: test Xapian indexing """

    class Config(wikiconfig.Config):

        xapian_search = True

    def test_index_in_new_thread(self):
        """ search: kicks off indexing for a single pages in Xapian """
<<<<<<< HEAD
        py.test.skip("Won't work before Xapian code is refactored and adjusted to work with new storage")
        # This only tests that the call to indexing doesn't raise.
=======
        try:
            from MoinMoin.search.Xapian import Index
        except ImportError:
            py.test.skip('xapian is not installed')

>>>>>>> 72bf98b9
        nuke_xapian_index(self.request)
        index = Index(self.request)
        index.indexPagesInNewThread(mode='add')

        nuke_xapian_index(self.request)

class TestGetSearcher(object):

    class Config(wikiconfig.Config):

        xapian_search = True

    def test_get_searcher(self):
        assert isinstance(_get_searcher(self.request, ''), MoinSearch), 'Xapian index is not created, despite the configuration, MoinSearch mist be used!'

coverage_modules = ['MoinMoin.search']
<|MERGE_RESOLUTION|>--- conflicted
+++ resolved
@@ -8,12 +8,6 @@
 """
 
 
-<<<<<<< HEAD
-from MoinMoin.search.queryparser import QueryParser, QueryError
-from MoinMoin.search import Xapian
-from MoinMoin import search
-from MoinMoin._tests import nuke_xapian_index, wikiconfig
-=======
 import py, os, time
 
 from MoinMoin.search import QueryError, _get_searcher
@@ -27,7 +21,6 @@
     # There are some generative tests, which won't run on older versions!
     # XXX These tests should be refactored to be able to be run with older versions of py.
     py.test.skip('Currently py version %s is needed' % PY_MIN_VERSION)
->>>>>>> 72bf98b9
 
 
 class TestQueryParsing(object):
@@ -88,14 +81,9 @@
     """ search: test search """
     doesnotexist = u'jfhsdaASDLASKDJ'
 
-<<<<<<< HEAD
     class Config(wikiconfig.Config):
         preloaded_xml = wikiconfig.Config._test_items_xml
 
-    def testTitleSearchFrontPage(self):
-        """ search: title search for FrontPage """
-        result = search.searchPages(self.request, u"title:FrontPage")
-=======
     pages = {u'SearchTestPage': u'this is a test page',
              u'SearchTestLinks': u'SearchTestPage',
              u'SearchTestLinksLowerCase': u'searchtestpage',
@@ -222,7 +210,6 @@
 
     def test_category_search_case_re(self):
         result = self.search(ur'category:case:re:\bCategoryHomepage\b')
->>>>>>> 72bf98b9
         assert len(result.hits) == 1
 
         result = self.search(ur'category:case:re:\bcategoryhomepage\b')
@@ -249,11 +236,7 @@
 
     def test_search_and(self):
         """ search: title search with AND expression """
-<<<<<<< HEAD
-        result = search.searchPages(self.request, u"title:Help title:Linking")
-=======
         result = self.search(u"title:HelpOnCreoleSyntax lang:en")
->>>>>>> 72bf98b9
         assert len(result.hits) == 1
 
         result = self.search(u"title:HelpOnCreoleSyntax lang:de")
@@ -264,36 +247,11 @@
 
     def testTitleSearchOR(self):
         """ search: title search with OR expression """
-<<<<<<< HEAD
-        result = search.searchPages(self.request, u"title:FrontPage or title:HelpOnMoinWikiSyntax")
-=======
-        result = self.search(u"title:FrontPage or title:RecentChanges")
->>>>>>> 72bf98b9
+        result = self.search(u"title:FrontPage or title:HelpOnMoinWikiSyntax")
         assert len(result.hits) == 2
 
     def testTitleSearchNegatedFindAll(self):
         """ search: negated title search for some pagename that does not exist results in all pagenames """
-<<<<<<< HEAD
-        result = search.searchPages(self.request, u"-title:%s" % self.doesnotexist)
-        assert len(result.hits) >= self.request.cfg.test_num_pages
-
-    def testTitleSearchNegativeTerm(self):
-        """ search: title search for a AND expression with a negative term """
-        helpon_count = len(search.searchPages(self.request, u"title:HelpOn").hits)
-        result = search.searchPages(self.request, u"title:HelpOn -title:Linking")
-        assert len(result.hits) == helpon_count - 1 # finds all HelpOn* except one
-
-    def testFullSearchNegatedFindAll(self):
-        """ search: negated full search for some string that does not exist results in all pages """
-        result = search.searchPages(self.request, u"-%s" % self.doesnotexist)
-        assert len(result.hits) >= self.request.cfg.test_num_pages
-
-    def testFullSearchNegativeTerm(self):
-        """ search: full search for a AND expression with a negative term """
-        helpon_count = len(search.searchPages(self.request, u"HelpOn").hits)
-        result = search.searchPages(self.request, u"HelpOn -Thumbnails")
-        assert 0 < len(result.hits) < helpon_count
-=======
         result = self.search(u"-title:%s" % self.doesnotexist)
         assert len(result.hits) == len(self.pages)
 
@@ -309,6 +267,12 @@
         """ search: negated full search for some string that does not exist results in all pages """
         result = self.search(u"-%s" % self.doesnotexist)
         assert len(result.hits) == len(self.pages)
+
+    def testFullSearchNegativeTerm(self):
+        """ search: full search for a AND expression with a negative term """
+        helpon_count = len(self.search(u"HelpOn").hits)
+        result = self.search(u"HelpOn -Thumbnails")
+        assert 0 < len(result.hits) < helpon_count
 
     def test_title_search(self):
         query = QueryParser(titlesearch=True).parse_query('FrontPage')
@@ -422,7 +386,6 @@
         result = self.search(u"title:editing")
         assert len(result.hits) == 1
 
->>>>>>> 72bf98b9
 
 class TestXapianSearchStemmed(TestXapianSearch):
 
@@ -448,16 +411,14 @@
 
     def test_index_in_new_thread(self):
         """ search: kicks off indexing for a single pages in Xapian """
-<<<<<<< HEAD
         py.test.skip("Won't work before Xapian code is refactored and adjusted to work with new storage")
+
         # This only tests that the call to indexing doesn't raise.
-=======
         try:
             from MoinMoin.search.Xapian import Index
         except ImportError:
             py.test.skip('xapian is not installed')
 
->>>>>>> 72bf98b9
         nuke_xapian_index(self.request)
         index = Index(self.request)
         index.indexPagesInNewThread(mode='add')
