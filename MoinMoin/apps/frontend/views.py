# -*- coding: ascii -*-
"""
    MoinMoin - frontend views

    This shows the usual things users see when using the wiki.

    @copyright: 2003-2010 MoinMoin:ThomasWaldmann,
                2008 MoinMoin:FlorianKrupicka,
                2010 MoinMoin:DiogenesAugusto
@license: GNU GPL, see COPYING for details.
"""

import re
import difflib

from flask import request, url_for, flash, render_template, Response, redirect
from flask import flaskg

from MoinMoin.apps.frontend import frontend
from MoinMoin.items import Item, NonExistent, MIMETYPE, ITEMLINKS
from MoinMoin import config, user, wikiutil


@frontend.route('/+dispatch', methods=['GET', ])
def dispatch():
    args = request.values.to_dict()
    endpoint = str(args.pop('endpoint'))
    return redirect(url_for(endpoint, **args))


@frontend.route('/')
def show_root():
    item_name = flaskg.context.cfg.page_front_page
    location = url_for('frontend.show_item', item_name=item_name)
    return redirect(location)

@frontend.route('/robots.txt')
def robots():
    return Response("""\
User-agent: *
Crawl-delay: 20
Disallow: /+convert/
Disallow: /+modify/
Disallow: /+copy/
Disallow: /+delete/
Disallow: /+destroy/
Disallow: /+rename/
Disallow: /+revert/
Disallow: /+index/
Disallow: /+sitemap/
Disallow: /+similar_names/
Disallow: /+quicklink/
Disallow: /+subscribe/
Disallow: /+backlinks/
Disallow: /+register
Disallow: /+recoverpass
Disallow: /+userprefs
Disallow: /+login
Disallow: /+logout
Disallow: /+diffsince/
Disallow: /+diff/
Disallow: /+dispatch/
Disallow: /+admin/
Allow: /
""", mimetype='text/plain')


@frontend.route('/<itemname:item_name>', defaults=dict(rev=-1))
@frontend.route('/+show/<int:rev>/<itemname:item_name>')
def show_item(item_name, rev):
    flaskg.context.user.addTrail(item_name)
    item = Item.create(flaskg.context, item_name, rev_no=rev)
    rev_nos = item.rev.item.list_revisions()
    if rev_nos:
        first_rev = rev_nos[0]
        last_rev = rev_nos[-1]
    else:
        # Note: rev.revno of DummyRev is None
        first_rev = None
        last_rev = None
<<<<<<< HEAD
    if isinstance(item, NonExistent):
        status = 404
    else:
        status = 200
    content = render_template('show.html',
                              item=item, item_name=item.name,
                              rev=item.rev,
                              mimetype=item.mimetype,
                              first_rev_no=first_rev,
                              last_rev_no=last_rev,
                              data_rendered=item._render_data(),
                              show_navigation=True if rev>-1 else False,
                             )
    return Response(content, status)

=======
    return render_template('show.html',
                           item=item, item_name=item.name,
                           rev=item.rev,
                           mimetype=item.mimetype,
                           first_rev_no=first_rev,
                           last_rev_no=last_rev,
                           data_rendered=item._render_data(),
                           show_navigation=(rev>=0),
                          )
>>>>>>> e01d7ede

@frontend.route('/+show/<itemname:item_name>')
def redirect_show_item(item_name):
    return redirect(url_for('frontend.show_item', item_name=item_name))


@frontend.route('/+meta/<itemname:item_name>', defaults=dict(rev=-1))
@frontend.route('/+meta/<int:rev>/<itemname:item_name>')
def show_item_meta(item_name, rev):
    flaskg.context.user.addTrail(item_name)
    item = Item.create(flaskg.context, item_name, rev_no=rev)
    rev_nos = item.rev.item.list_revisions()
    if rev_nos:
        first_rev = rev_nos[0]
        last_rev = rev_nos[-1]
    else:
        # Note: rev.revno of DummyRev is None
        first_rev = None
        last_rev = None
    return render_template('meta.html',
                           item=item, item_name=item.name,
                           rev=item.rev,
                           mimetype=item.mimetype,
                           first_rev_no=first_rev,
                           last_rev_no=last_rev,
                           meta_rendered=item._render_meta(),
                           show_navigation=(rev>=0),
                          )


@frontend.route('/+get/<int:rev>/<itemname:item_name>')
@frontend.route('/+get/<itemname:item_name>', defaults=dict(rev=-1))
def get_item(item_name, rev):
    item = Item.create(flaskg.context, item_name, rev_no=rev)
    return item.do_get()

@frontend.route('/+convert/<itemname:item_name>')
def convert_item(item_name):
    """
    return a converted item.

    We create two items : the original one, and an empty
    one with the expected mimetype for the converted item.

    To get the converted item, we just feed his converter,
    with the internal representation of the item.
    """
    mimetype = request.values.get('mimetype')
    item = Item.create(flaskg.context, item_name, rev_no=-1)
    # We don't care about the name of the converted object
    # It should just be a name which does not exist.
    # XXX Maybe use a random name to be sure it does not exist
    item_name_converted = item_name + 'converted'
    converted_item = Item.create(flaskg.context, item_name_converted, mimetype=mimetype)
    return converted_item._convert(item.internal_representation())

@frontend.route('/+highlight/<int:rev>/<itemname:item_name>')
@frontend.route('/+highlight/<itemname:item_name>', defaults=dict(rev=-1))
def highlight_item(item_name, rev):
    from MoinMoin.items import Text, NonExistent
    from MoinMoin.util.tree import html
    item = Item.create(flaskg.context, item_name, rev_no=rev)
    if isinstance(item, Text):
        from MoinMoin.converter2 import default_registry as reg
        from MoinMoin.util.mime import Type, type_moin_document
        data_text = item.data_storage_to_internal(item.data)
        # TODO: use registry as soon as it is in there
        from MoinMoin.converter2.pygments_in import Converter as PygmentsConverter
        pygments_conv = PygmentsConverter(mimetype=item.mimetype)
        doc = pygments_conv(data_text.split(u'\n'))
        # TODO: Real output format
        html_conv = reg.get(type_moin_document,
                Type('application/x-xhtml-moin-page'), request=flaskg.context)
        doc = html_conv(doc)
        from array import array
        out = array('u')
        doc.write(out.fromunicode, namespaces={html.namespace: ''}, method='xml')
        content = out.tounicode()
    elif isinstance(item, NonExistent):
        return redirect(url_for('frontend.show_item', item_name=item_name))
    else:
        content = u"highlighting not supported"
    return render_template('highlight.html',
                           item=item, item_name=item.name,
                           data_text=content,
                          )


@frontend.route('/+modify/<itemname:item_name>', methods=['GET', 'POST'])
def modify_item(item_name):
    """Modify the wiki item item_name.

    On GET, displays a form.
    On POST, saves the new page (unless there's an error in input, or cancelled).
    After successful POST, redirects to the page.
    """
    mimetype = flaskg.context.values.get('mimetype')
    template_name = flaskg.context.values.get('template')
    item = Item.create(flaskg.context, item_name, mimetype=mimetype)
    if request.method == 'GET':
        content = item.do_modify(template_name)
        return content
    elif flaskg.context.method == 'POST':
        cancelled = 'button_cancel' in flaskg.context.form
        if not cancelled:
            item.modify()
        if mimetype in ('application/x-twikidraw', 'application/x-anywikidraw'):
            # TWikiDraw/AnyWikiDraw POST more than once, redirecting would break them
            return "OK"
        return redirect(url_for('frontend.show_item', item_name=item_name))


@frontend.route('/+revert/<int:rev>/<itemname:item_name>', methods=['GET', 'POST'])
def revert_item(item_name, rev):
    item = Item.create(flaskg.context, item_name, rev_no=rev)
    if request.method == 'GET':
        return render_template(item.revert_template,
                               item=item, item_name=item_name,
                              )
    elif request.method == 'POST':
        if 'button_ok' in flaskg.context.form:
            item.revert()
        return redirect(url_for('frontend.show_item', item_name=item_name))


@frontend.route('/+copy/<itemname:item_name>', methods=['GET', 'POST'])
def copy_item(item_name):
    item = Item.create(flaskg.context, item_name)
    if request.method == 'GET':
        return render_template(item.copy_template,
                               item=item, item_name=item_name,
                              )
    if request.method == 'POST':
        if 'button_ok' in flaskg.context.form:
            target = flaskg.context.form.get('target')
            comment = flaskg.context.form.get('comment')
            item.copy(target, comment)
            redirect_to = target
        else:
            redirect_to = item_name
        return redirect(url_for('frontend.show_item', item_name=redirect_to))


@frontend.route('/+rename/<itemname:item_name>', methods=['GET', 'POST'])
def rename_item(item_name):
    item = Item.create(flaskg.context, item_name)
    if request.method == 'GET':
        return render_template(item.rename_template,
                               item=item, item_name=item_name,
                              )
    if request.method == 'POST':
        if 'button_ok' in flaskg.context.form:
            target = flaskg.context.form.get('target')
            comment = flaskg.context.form.get('comment')
            item.rename(target, comment)
            redirect_to = target
        else:
            redirect_to = item_name
        return redirect(url_for('frontend.show_item', item_name=redirect_to))


@frontend.route('/+delete/<itemname:item_name>', methods=['GET', 'POST'])
def delete_item(item_name):
    item = Item.create(flaskg.context, item_name)
    if request.method == 'GET':
        return render_template(item.delete_template,
                               item=item, item_name=item_name,
                              )
    elif request.method == 'POST':
        if 'button_ok' in flaskg.context.form:
            comment = flaskg.context.form.get('comment')
            item.delete(comment)
        return redirect(url_for('frontend.show_item', item_name=item_name))


@frontend.route('/+destroy/<int:rev>/<itemname:item_name>', methods=['GET', 'POST'])
@frontend.route('/+destroy/<itemname:item_name>', methods=['GET', 'POST'], defaults=dict(rev=None))
def destroy_item(item_name, rev):
    if rev is None:
        # no revision given
        _rev = -1 # for item creation
        destroy_item = True
    else:
        _rev = rev
        destroy_item = False
    item = Item.create(flaskg.context, item_name, rev_no=_rev)
    if request.method == 'GET':
        return render_template(item.destroy_template,
                               item=item, item_name=item_name,
                               rev_no=rev,
                              )
    if request.method == 'POST':
        if 'button_ok' in flaskg.context.form:
            comment = flaskg.context.form.get('comment')
            item.destroy(comment=comment, destroy_item=destroy_item)
        return redirect(url_for('frontend.show_item', item_name=item_name))


@frontend.route('/+index/<itemname:item_name>')
def index(item_name):
    item = Item.create(flaskg.context, item_name)
    index = item.flat_index()
    return render_template(item.index_template,
                           item=item, item_name=item_name,
                           index=index,
                          )


@frontend.route('/+index')
def global_index():
    item = Item.create(flaskg.context, '') # XXX hack: item_name='' gives toplevel index
    index = item.flat_index()
    item_name = request.values.get('item_name', '') # actions menu puts it into qs
    return render_template('global_index.html',
                           item_name=item_name, # XXX no item
                           index=index,
                          )


@frontend.route('/+backlinks/<itemname:item_name>')
def backlinks(item_name):
    return _search(value='linkto:"%s"' % item_name, context=180)


@frontend.route('/+search')
def search():
    return _search()


def _search(**args):
    return "searching for %r not implemented yet" % args


@frontend.route('/+history/<itemname:item_name>')
def history(item_name):
    history = flaskg.context.storage.history(item_name=item_name)
    return render_template('history.html',
                           item_name=item_name, # XXX no item here
                           history=history,
                          )


@frontend.route('/+history')
def global_history():
    history = flaskg.context.storage.history(item_name='')
    item_name = request.values.get('item_name', '') # actions menu puts it into qs
    return render_template('global_history.html',
                           item_name=item_name, # XXX no item
                           history=history,
                          )


@frontend.route('/+quicklink/<itemname:item_name>')
def quicklink_item(item_name):
    """ Add/Remove the current wiki page to/from the user quicklinks """
    request = flaskg.context
    _ = request.getText
    u = request.user
    msg = None
    if not u.valid:
        msg = _("You must login to use this action: %(action)s.") % {"action": "quicklink/quickunlink"}, "error"
    elif not request.user.isQuickLinkedTo([item_name]):
        if not u.addQuicklink(item_name):
            msg = _('A quicklink to this page could not be added for you.'), "error"
    else:
        if not u.removeQuicklink(item_name):
            msg = _('Your quicklink to this page could not be removed.'), "error"
    if msg:
        flash(*msg)
    return redirect(url_for('frontend.show_item', item_name=item_name))


@frontend.route('/+subscribe/<itemname:item_name>')
def subscribe_item(item_name):
    """ Add/Remove the current wiki item to/from the user's subscriptions """
    request = flaskg.context
    _ = request.getText
    u = request.user
    cfg = request.cfg
    msg = None
    if not u.valid:
        msg = _("You must login to use this action: %(action)s.") % {"action": "subscribe/unsubscribe"}, "error"
    elif not u.may.read(item_name):
        msg = _("You are not allowed to subscribe to an item you may not read."), "error"
    elif not cfg.mail_enabled:
        msg = _("This wiki is not enabled for mail processing."), "error"
    elif not u.email:
        msg = _("Add your email address in your user settings to use subscriptions."), "error"
    elif u.isSubscribedTo([item_name]):
        # Try to unsubscribe
        if not u.unsubscribe(item_name):
            msg = _("Can't remove regular expression subscription!") + u' ' + \
                  _("Edit the subscription regular expressions in your settings."), "error"
    else:
        # Try to subscribe
        if not u.subscribe(item_name):
            msg = _('You could not get subscribed to this item.'), "error"
    if msg:
        flash(*msg)
    return redirect(url_for('frontend.show_item', item_name=item_name))


@frontend.route('/+register', methods=['GET', 'POST'])
def register():
    # TODO use ?next=next_location check if target is in the wiki and not outside domain
    request = flaskg.context
    _ = request.getText
    cfg = request.cfg
    item_name = 'Register' # XXX

    from MoinMoin.auth import MoinAuth
    from MoinMoin.security.textcha import TextCha

    for auth in cfg.auth:
        if isinstance(auth, MoinAuth):
            break
    else:
        return Response('No MoinAuth in auth list', 403)

    if request.method == 'GET':
        textcha = TextCha(request)
        if textcha.is_enabled():
            textcha = textcha and textcha.render()
        else:
            textcha = None
        return render_template('register.html',
                               title=_("Create Account"),
                               textcha=textcha,
                               ticket=wikiutil.createTicket(request),
                              )
    if request.method == 'POST':
        if 'create' in request.form:
            if False: # TODO re-add this later: not wikiutil.checkTicket(request, request.form.get('ticket', '')):
                msg = _('Please use the interactive user interface to use action %(actionname)s!') % {'actionname': 'register'}
            elif not TextCha(request).check_answer_from_form():
                msg = _('TextCha: Wrong answer! Go back and try again...')
            else:
                msg = user.create_user(request)
            if msg:
                flash(msg, "error")
            else:
                flash(_('Account created, please log in now.'), "info")
        return redirect(url_for('frontend.show_root'))


@frontend.route('/+recoverpass', methods=['GET', 'POST'])
def recoverpass():
    # TODO use ?next=next_location check if target is in the wiki and not outside domain
    item_name = 'RecoverPass' # XXX
    if request.method == 'GET':
        return "NotImplemented"
    if request.method == 'POST':
        return "NotImplemented"


@frontend.route('/+userprefs', methods=['GET', 'POST'])
def userprefs():
    # TODO use ?next=next_location check if target is in the wiki and not outside domain
    item_name = 'UserPrefs' # XXX
    if request.method == 'GET':
        return "NotImplemented"
    if request.method == 'POST':
        return "NotImplemented"


@frontend.route('/+login', methods=['GET', 'POST'])
def login():
    # TODO use ?next=next_location check if target is in the wiki and not outside domain
    item_name = 'LoggedIn' # XXX
    request = flaskg.context
    _ = request.getText
    if request.method == 'GET':
        for authmethod in request.cfg.auth:
            hint = authmethod.login_hint(request)
            if hint:
                flash(hint, "info")
        return render_template('login.html',
                               login_inputs=request.cfg.auth_login_inputs,
                               title=_("Login"),
                              )
    if request.method == 'POST':
        if 'login' in request.form:
            if hasattr(request, '_login_messages'):
                for msg in request._login_messages:
                    flash(msg, "error")
        return redirect(url_for('frontend.show_root'))


@frontend.route('/+logout')
def logout():
    item_name = 'LoggedOut' # XXX
    request = flaskg.context
    _ = request.getText
    # if the user really was logged out say so,
    # but if the user manually added ?do=logout
    # and that isn't really supported, then don't
    if request.user.valid:
        # something went wrong
        flash(_("You are still logged in."), "warning")
    else:
        flash(_("You are now logged out."), "info")
    return redirect(url_for('frontend.show_root'))


@frontend.route('/+diffsince/<int:timestamp>/<path:item_name>')
def diffsince(item_name, timestamp):
    date = timestamp
    # this is how we get called from "recent changes"
    # try to find the latest rev1 before bookmark <date>
    item = flaskg.context.storage.get_item(item_name)
    revnos = item.list_revisions()
    revnos.reverse()  # begin with latest rev
    for revno in revnos:
        revision = item.get_revision(revno)
        if revision.timestamp <= date:
            rev1 = revision.revno
            break
    else:
        rev1 = revno  # if we didn't find a rev, we just take oldest rev we have
    rev2 = -1  # and compare it with latest we have
    return _diff(item, rev1, rev2)


@frontend.route('/+diff/<path:item_name>')
def diff(item_name):
    # TODO get_item and get_revision calls may raise an AccessDeniedError.
    #      If this happens for get_item, don't show the diff at all
    #      If it happens for get_revision, we may just want to skip that rev in the list
    item = flaskg.context.storage.get_item(item_name)
    rev1 = flaskg.context.values.get('rev1')
    rev2 = flaskg.context.values.get('rev2')
    return _diff(item, rev1, rev2)


def _diff(item, revno1, revno2):
    try:
        revno1 = int(revno1)
    except (ValueError, TypeError):
        revno1 = -2
    try:
        revno2 = int(revno2)
    except (ValueError, TypeError):
        revno2 = -1

    item_name = item.name
    # get (absolute) current revision number
    current_revno = item.get_revision(-1).revno
    # now we can calculate the absolute revnos if we don't have them yet
    if revno1 < 0:
        revno1 += current_revno + 1
    if revno2 < 0:
        revno2 += current_revno + 1

    if revno1 > revno2:
        oldrevno, newrevno = revno2, revno1
    else:
        oldrevno, newrevno = revno1, revno2

    oldrev = item.get_revision(oldrevno)
    newrev = item.get_revision(newrevno)

    oldmt = oldrev.get(MIMETYPE)
    newmt = newrev.get(MIMETYPE)

    if oldmt == newmt:
        # easy, exactly the same mimetype, call do_diff for it
        commonmt = newmt
    else:
        oldmajor = oldmt.split('/')[0]
        newmajor = newmt.split('/')[0]
        if oldmajor == newmajor:
            # at least same major mimetype, use common base item class
            commonmt = newmajor + '/'
        else:
            # nothing in common
            commonmt = ''

    item = Item.create(flaskg.context, item_name, mimetype=commonmt, rev_no=newrevno)
    rev_nos = item.rev.item.list_revisions()
    return render_template(item.diff_template,
                           item=item, item_name=item.name,
                           rev=item.rev,
                           first_rev_no=rev_nos[0],
                           last_rev_no=rev_nos[-1],
                           oldrev=oldrev,
                           newrev=newrev,
                          )


@frontend.route('/+similar_names/<itemname:item_name>')
def similar_names(item_name):
    """
    list similar item names

    @copyright: 2001 Richard Jones <richard@bizarsoftware.com.au>,
                2001 Juergen Hermann <jh@web.de>
    @license: GNU GPL, see COPYING for details.
    """
    _ = flaskg.context.getText
    start, end, matches = findMatches(item_name)
    keys = matches.keys()
    keys.sort()
    # TODO later we could add titles for the misc ranks:
    # 8 item_name
    # 4 "%s/..." % item_name
    # 3 "%s...%s" % (start, end)
    # 1 "%s..." % (start, )
    # 2 "...%s" % (end, )
    item_names = []
    for wanted_rank in [8, 4, 3, 1, 2, ]:
        for name in keys:
            rank = matches[name]
            if rank == wanted_rank:
                item_names.append(name)
    return render_template("item_link_list.html",
                           headline=_("Items with similar names"),
                           item_name=item_name, # XXX no item
                           item_names=item_names)


def findMatches(item_name, s_re=None, e_re=None):
    """ Find similar item names.

    @param item_name: name to match
    @param request: current reqeust
    @param s_re: start re for wiki matching
    @param e_re: end re for wiki matching
    @rtype: tuple
    @return: start word, end word, matches dict
    """
    request = flaskg.context
    item_names = [item.name for item in request.storage.iteritems()]
    if item_name in item_names:
        item_names.remove(item_name)
    # Get matches using wiki way, start and end of word
    start, end, matches = wikiMatches(item_name, item_names, start_re=s_re, end_re=e_re)
    # Get the best 10 close matches
    close_matches = {}
    found = 0
    for name in closeMatches(item_name, item_names):
        if name not in matches:
            # Skip names already in matches
            close_matches[name] = 8
            found += 1
            # Stop after 10 matches
            if found == 10:
                break
    # Finally, merge both dicts
    matches.update(close_matches)
    return start, end, matches


def wikiMatches(item_name, item_names, start_re=None, end_re=None):
    """
    Get item names that starts or ends with same word as this item name.

    Matches are ranked like this:
        4 - item is subitem of item_name
        3 - match both start and end
        2 - match end
        1 - match start

    @param item_name: item name to match
    @param item_names: list of item names
    @param start_re: start word re (compile regex)
    @param end_re: end word re (compile regex)
    @rtype: tuple
    @return: start, end, matches dict
    """
    if start_re is None:
        start_re = re.compile('([%s][%s]+)' % (config.chars_upper,
                                               config.chars_lower))
    if end_re is None:
        end_re = re.compile('([%s][%s]+)$' % (config.chars_upper,
                                              config.chars_lower))

    # If we don't get results with wiki words matching, fall back to
    # simple first word and last word, using spaces.
    words = item_name.split()
    match = start_re.match(item_name)
    if match:
        start = match.group(1)
    else:
        start = words[0]

    match = end_re.search(item_name)
    if match:
        end = match.group(1)
    else:
        end = words[-1]

    matches = {}
    subitem = item_name + '/'

    # Find any matching item names and rank by type of match
    for name in item_names:
        if name.startswith(subitem):
            matches[name] = 4
        else:
            if name.startswith(start):
                matches[name] = 1
            if name.endswith(end):
                matches[name] = matches.get(name, 0) + 2

    return start, end, matches


def closeMatches(item_name, item_names):
    """ Get close matches.

    Return all matching item names with rank above cutoff value.

    @param item_name: item name to match
    @param item_names: list of item names
    @rtype: list
    @return: list of matching item names, sorted by rank
    """
    # Match using case insensitive matching
    # Make mapping from lower item names to item names.
    lower = {}
    for name in item_names:
        key = name.lower()
        if key in lower:
            lower[key].append(name)
        else:
            lower[key] = [name]

    # Get all close matches
    all_matches = difflib.get_close_matches(item_name.lower(), lower.keys(),
                                            len(lower), cutoff=0.6)

    # Replace lower names with original names
    matches = []
    for name in all_matches:
        matches.extend(lower[name])

    return matches


@frontend.route('/+sitemap/<item_name>')
def sitemap(item_name):
    """
    sitemap view shows item link structure, relative to current item
    """
    sitemap = NestedItemListBuilder(flaskg.context).recurse_build([item_name])
    del sitemap[0] # don't show current item name as sole toplevel list item
    return render_template('sitemap.html',
                           item_name=item_name, # XXX no item
                           sitemap=sitemap,
                          )


class NestedItemListBuilder(object):
    def __init__(self, request):
        self.request = request
        self.children = set()
        self.numnodes = 0
        self.maxnodes = 35 # approx. max count of nodes, not strict

    def recurse_build(self, names):
        result = []
        if self.numnodes < self.maxnodes:
            for name in names:
                self.children.add(name)
                result.append(name)
                self.numnodes += 1
                childs = self.childs(name)
                if childs:
                    childs = self.recurse_build(childs)
                    result.append(childs)
        return result

    def childs(self, name):
        # does not recurse
        item = self.request.storage.get_item(name)
        rev = item.get_revision(-1)
        itemlinks = rev.get(ITEMLINKS, [])
        return [child for child in itemlinks if self.is_ok(child)]

    def is_ok(self, child):
        if child not in self.children:
            if not self.request.user.may.read(child):
                return False
            if self.request.storage.has_item(child):
                self.children.add(child)
                return True
        return False
<|MERGE_RESOLUTION|>--- conflicted
+++ resolved
@@ -78,7 +78,6 @@
         # Note: rev.revno of DummyRev is None
         first_rev = None
         last_rev = None
-<<<<<<< HEAD
     if isinstance(item, NonExistent):
         status = 404
     else:
@@ -90,21 +89,10 @@
                               first_rev_no=first_rev,
                               last_rev_no=last_rev,
                               data_rendered=item._render_data(),
-                              show_navigation=True if rev>-1 else False,
+                              show_navigation=(rev>=0),
                              )
     return Response(content, status)
 
-=======
-    return render_template('show.html',
-                           item=item, item_name=item.name,
-                           rev=item.rev,
-                           mimetype=item.mimetype,
-                           first_rev_no=first_rev,
-                           last_rev_no=last_rev,
-                           data_rendered=item._render_data(),
-                           show_navigation=(rev>=0),
-                          )
->>>>>>> e01d7ede
 
 @frontend.route('/+show/<itemname:item_name>')
 def redirect_show_item(item_name):
