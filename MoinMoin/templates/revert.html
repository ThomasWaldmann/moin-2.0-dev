--- conflicted
+++ resolved
@@ -1,19 +1,11 @@
 {% extends theme("layout.html") %}
 {% block content %}
-<<<<<<< HEAD
-<h1>{{ _("Revert '%(item_name)s'", item_name=item.name) }}</h1>
+<h1>{{ _("Revert '%(item_name)s' (rev %(rev_no)d)", item_name=item.name, rev_no=rev_no) }}</h1>
 <div class="moin-form">
-<form action="{{ url_for('frontend.delete_item', item_name=item.name) }}" method="POST" enctype="multipart/form-data">
-=======
-    <h1>{{ _("Revert '%(item_name)s' (rev %(rev_no)d)", item_name=item.name, rev_no=rev_no) }}</h1>
-    <div class="moin-form">
-    <form action="{{ url_for('frontend.revert_item', item_name=item.name, rev=rev_no) }}" method="POST" enctype="multipart/form-data">
->>>>>>> 62b55e64
+<form action="{{ url_for('frontend.revert_item', item_name=item.name, rev=rev_no) }}" method="POST" enctype="multipart/form-data">
     <dl>
         <dt><label for="comment">{{ _("Comment") }}</label></dt>
         <dd><input type="text" id="comment" name="comment" size="80" maxlength="200" value="" /></dd>
-    </dl>
-         <dd>
     </dl>
     <input class="button" type="submit" name="button_ok" value="{{ _('Revert') }}" />
     <input class="button" type="submit" name="button_cancel" value="{{ _('Cancel') }}" />
