--- conflicted
+++ resolved
@@ -242,28 +242,6 @@
         word_re = u'[%s][%s]+' % (config.chars_upper, config.chars_lower)
         return self._make_index(word_re=word_re)
 
-<<<<<<< HEAD
-    def macro_GoTo(self):
-        """ Make a goto box
-
-        @rtype: unicode
-        @return: goto box html fragment
-        """
-        _ = self._
-        html = [
-            u'<form method="get" action="%s"><div>' % self.request.href(self.formatter.page.page_name),
-            u'<div>',
-            u'<input type="hidden" name="action" value="goto">',
-            u'<input type="text" name="target" size="30">',
-            u'<input type="submit" value="%s">' % _("Go To Page"),
-            u'</div>',
-            u'</form>',
-            ]
-        html = u'\n'.join(html)
-        return self.formatter.rawHTML(html)
-
-=======
->>>>>>> bfe6fa50
     def macro_Icon(self, icon=u''):
         # empty icon name isn't valid either
         if not icon:
