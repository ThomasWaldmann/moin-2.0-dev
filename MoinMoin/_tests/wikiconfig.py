# -*- coding: iso-8859-1 -*-
"""
MoinMoin - test wiki configuration

Do not change any values without good reason.

We mostly want to have default values here, except for stuff that doesn't
work without setting them (like data_dir and underlay_dir).

@copyright: 2000-2004 by Juergen Hermann <jh@web.de>
@license: GNU GPL, see COPYING for details.
"""

import os

from MoinMoin.config.multiconfig import DefaultConfig
from MoinMoin.groups import GroupManager


class LocalConfig(DefaultConfig):
    sitename = u'Developer Test Wiki'
    logo_string = sitename

    _base_dir = os.path.join(os.path.dirname(__file__), '../../tests/wiki')
    data_dir = os.path.join(_base_dir, "data")
    data_underlay_dir = os.path.join(_base_dir, "underlay")

    group_manager_init = lambda self, request: GroupManager([])

    #show_hosts = 1

    #secrets = 'some not secret string just to make tests happy'

    # used to check if it is really a wiki we may modify
<<<<<<< HEAD
    is_test_wiki = True

try:
    from wikiconfig_groups import Config
except ImportError, err:
    if not str(err).endswith('wikiconfig_groups'):
        raise
    Config = LocalConfig
=======
    is_test_wiki = True
>>>>>>> b0da4b82
<|MERGE_RESOLUTION|>--- conflicted
+++ resolved
@@ -17,7 +17,7 @@
 from MoinMoin.groups import GroupManager
 
 
-class LocalConfig(DefaultConfig):
+class Config(DefaultConfig):
     sitename = u'Developer Test Wiki'
     logo_string = sitename
 
@@ -32,15 +32,4 @@
     #secrets = 'some not secret string just to make tests happy'
 
     # used to check if it is really a wiki we may modify
-<<<<<<< HEAD
-    is_test_wiki = True
-
-try:
-    from wikiconfig_groups import Config
-except ImportError, err:
-    if not str(err).endswith('wikiconfig_groups'):
-        raise
-    Config = LocalConfig
-=======
-    is_test_wiki = True
->>>>>>> b0da4b82
+    is_test_wiki = True