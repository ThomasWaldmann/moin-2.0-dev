--- conflicted
+++ resolved
@@ -84,23 +84,9 @@
     if trusted_proxies:
         application = ProxyTrust(application, trusted_proxies)
 
-<<<<<<< HEAD
-    if isinstance(shared, dict):
-        application = SharedDataMiddleware(application, shared)
-    elif shared:
-        if shared is True:
-            shared = '/usr/share/moin/htdocs'
-
-        if os.path.isdir(shared):
-            mapping = {config.url_prefix_static: shared,
-                       '/favicon.ico': os.path.join(shared, 'favicon.ico'),
-                       '/robots.txt': os.path.join(shared, 'robots.txt')}
-            application = SharedDataMiddleware(application, mapping)
-=======
     if shared:
         from MoinMoin.web.static import make_static_serving_app
         application = make_static_serving_app(application, shared)
->>>>>>> 399d7abd
 
     return application
 
