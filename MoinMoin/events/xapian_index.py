--- conflicted
+++ resolved
@@ -56,20 +56,6 @@
     handle_changed(event, deleted=True)
 
 
-<<<<<<< HEAD
-=======
-def handle_attached(event):
-    """Updates Xapian index when a new attachment is added"""
-
-    request = event.request
-
-    if request.cfg.xapian_search:
-        index = _get_index(request)
-        if index and index.exists():
-            index.update_page(event.pagename)
-
-
->>>>>>> 72bf98b9
 def handle(event):
     if isinstance(event, ev.PageRenamedEvent):
         handle_renamed(event)
