--- conflicted
+++ resolved
@@ -1,11 +1,6 @@
 %define name moin
-<<<<<<< HEAD
-%define version 1.7.0
-%define release 0.5.rc3
-=======
 %define version 1.8.0
 %define release 0.0.alpha
->>>>>>> 22304c2a
 #Upgrade Path Example:
 #     moin-1.3-0.1.beta1
 #         Patched
